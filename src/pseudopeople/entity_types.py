--- conflicted
+++ resolved
@@ -63,20 +63,10 @@
         randomness_stream: RandomnessStream,
         additional_key: Any,
     ) -> pd.Series:
-<<<<<<< HEAD
         column = column.copy()
-        noise_level = configuration.row_noise_level
-=======
-        # TODO: this is a temporary hack to account for all string columns having been made categorical
-        #  We should record expected output dtype in the columns data structure
-        if column.dtype.name == "category":
-            column = column.astype(str)
-        else:
-            column = column.copy()
         noise_level = configuration.row_noise_level * self.noise_level_scaling_function(
             column.name
         )
->>>>>>> 8ececa08
         to_noise_idx = get_index_to_noise(
             column, noise_level, randomness_stream, f"{self.name}_{additional_key}"
         )
