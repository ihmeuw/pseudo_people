--- conflicted
+++ resolved
@@ -148,15 +148,8 @@
             )
         return value
 
-<<<<<<< HEAD
     def get_misreport_ages_probabilities(self, dataset: str, column_name: str) -> dict[int, float]:
         value = self.get_value(dataset, "misreport_age", Keys.POSSIBLE_AGE_DIFFERENCES, column_name)
-=======
-    def get_misreport_ages_probabilities(self, dataset: str, column_name: str) -> dict:
-        value = self.get_value(
-            dataset, "misreport_age", Keys.POSSIBLE_AGE_DIFFERENCES, column_name
-        )
->>>>>>> c2466dae
         if not isinstance(value, dict):
             raise ValueError(
                 f"Misreport age probabilities are expected to be a dict. Your config returned {type(value)}."
