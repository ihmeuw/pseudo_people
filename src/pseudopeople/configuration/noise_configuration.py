--- conflicted
+++ resolved
@@ -77,7 +77,6 @@
                 f"Available parameters are {list(parameter_tree.keys())}."
             )
         noise_value: Union[int, float, LayeredConfigTree] = parameter_tree[parameter_name]
-        # TODO: [MIC-5238] deal with properly when updating column noising, possibly with custom getter
         converted_noise_value: Union[int, float, dict] = (
             noise_value.to_dict()
             if isinstance(noise_value, LayeredConfigTree)
@@ -95,7 +94,11 @@
     ) -> None:
         if parameter_name == Keys.POSSIBLE_AGE_DIFFERENCES:
             if isinstance(new_value, dict) or isinstance(new_value, list):
-                new_value = self._format_misreport_age_perturbations(dataset, new_value)
+                new_value = self.format_misreport_age_perturbations(dataset, new_value)
+            else:
+                raise ValueError(
+                    f"possible_age_differences must be a dictionary or list. You provided a {type(new_value)}"
+                )
         if column_name is not None:
             updated_tree = LayeredConfigTree(
                 {
@@ -112,9 +115,6 @@
             )
 
         self._config.update(updated_tree)
-
-    def update(self, data: InputData) -> None:
-        self._config.update(data)
 
     def get_row_probability(self, dataset: str, noise_type: str) -> Union[int, float]:
         value: Union[int, float] = self.get_value(
@@ -148,10 +148,9 @@
             )
         else:
             has_noise_type = noise_type in dataset_config.get("row_noise", {})
-<<<<<<< HEAD
         return has_noise_type
 
-    def _format_misreport_age_perturbations(
+    def format_misreport_age_perturbations(
         self, dataset: str, perturbations: Union[list[int], dict[int, float]]
     ) -> dict[int, float]:
         # Format any age perturbation lists as a dictionary with uniform probabilities
@@ -171,7 +170,4 @@
             for perturbation, prob in perturbations.items():
                 formatted[perturbation] = prob
 
-        return formatted
-=======
-        return has_noise_type
->>>>>>> 781d8610
+        return formatted