--- conflicted
+++ resolved
@@ -123,10 +123,6 @@
     default_noise_type_config: LayeredConfigTree,
     dataset_name: str,
     noise_type: str,
-<<<<<<< HEAD
-    #parameter_config_validator_map: Mapping[str, ParameterConfigValidator | ChooseWrongOptionValidator],
-=======
->>>>>>> c2466dae
     parameter_config_validator_map: dict[str, ParameterConfigValidator],
     column: str | None = None,
 ) -> None:
@@ -266,11 +262,7 @@
 
 
 def _validate_choose_wrong_option_probability(
-<<<<<<< HEAD
-    noise_type_config: Any, parameter: str, base_error_message: str, column: Any
-=======
     noise_type_config: Any, parameter: str, base_error_message: str, **kwargs: Any
->>>>>>> c2466dae
 ) -> None:
     column = kwargs.get("column")
     if not column:
