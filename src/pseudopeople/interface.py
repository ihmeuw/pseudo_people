from pathlib import Path
from typing import List, Union

import pandas as pd
<<<<<<< HEAD
from loguru import logger
=======
import pyarrow.parquet as pq
>>>>>>> a2995840

from pseudopeople.configuration import get_configuration
from pseudopeople.constants import paths
from pseudopeople.noise import noise_form
from pseudopeople.schema_entities import FORMS, Form


def _generate_form(
    form: Form,
    source: Union[Path, str],
    seed: int,
    configuration: Union[Path, str, dict],
    year_filter: dict,
) -> pd.DataFrame:
    """
    Helper for generating noised forms from clean data.

    :param form:
        Form needing to be noised
    :param source:
        Root directory of clean data input which needs to be noised
    :param seed:
        Seed for controlling randomness
    :param configuration:
        Object to configure noise levels
    :return:
        Noised form data in a pd.DataFrame
    """
    configuration_tree = get_configuration(configuration)
    # TODO: we should save outputs of the simulation with filenames that are
    #  consistent with the names of the forms if possible.
    form_file_name = {
        FORMS.acs.name: "household_survey_observer_acs",
        FORMS.cps.name: "household_survey_observer_cps",
        FORMS.tax_w2_1099.name: "tax_w2_observer",
        FORMS.wic.name: "wic_observer",
    }.get(form.name, f"{form.name}_observer")
    if source is None:
<<<<<<< HEAD
        source = paths.SAMPLE_DATA_ROOT
    source = Path(source) / form_file_name
    data_paths = [x for x in source.glob(f"{form_file_name}*")]
    if not data_paths:
        logger.warning(
            f"No datasets found at directory {str(source)}. "
            "Please provide the path to the unmodified root data directory."
        )
        return None
    suffix = set(x.suffix for x in data_paths)
    if len(suffix) > 1:
        raise TypeError(
            f"Only one type of file extension expected but more than one found: {suffix}. "
            "Please provide the path to the unmodified root data directory."
        )
    noised_form = []
    for data_path in data_paths:
        if data_path.suffix == ".hdf":
            data = pd.read_hdf(data_path)
        elif data_path.suffix == ".parquet":
            data = pd.read_parquet(data_path)
=======
        # TODO: hard-coding the .parquet extension for now. This will go away
        #  once we only support passing the root directory of the data.
        # TODO: we should save outputs of the simulation with filenames that are
        #  consistent with the names of the forms if possible.
        form_file_name = {
            FORMS.acs.name: "household_survey_observer_acs",
            FORMS.cps.name: "household_survey_observer_cps",
            FORMS.tax_w2_1099.name: "tax_w2_observer",
            FORMS.wic.name: "wic_observer",
        }.get(form.name, f"{form.name}_observer")

        source = paths.SAMPLE_DATA_ROOT / form_file_name / f"{form_file_name}.parquet"
    if isinstance(source, str):
        source = Path(source)
    if isinstance(source, pd.DataFrame):
        data = source
    elif isinstance(source, Path):
        if source.suffix == ".hdf":
            with pd.HDFStore(str(source), mode="r") as hdf_store:
                data = hdf_store.select("data", where=year_filter["hdf"])
            hdf_store.close()
        elif source.suffix == ".parquet":
            data = pq.read_table(source, filters=year_filter["parquet"]).to_pandas()
>>>>>>> a2995840
        else:
            raise ValueError(
                "Source path must either be a .hdf or a .parquet file. Provided "
                f"{data_path.suffix}"
            )
        if not isinstance(data, pd.DataFrame):
            raise TypeError(
                f"File located at {data_path} must contain a pandas DataFrame. "
                "Please provide the path to the unmodified root data directory."
            )

        columns_to_keep = [c for c in form.columns]

        # Coerce dtypes
        for col in columns_to_keep:
            if col.dtype_name != data[col.name].dtype.name:
                data[col.name] = data[col.name].astype(col.dtype_name)

        noised_data = noise_form(form, data, configuration_tree, seed)
        noised_form.append(noised_data[[c.name for c in columns_to_keep]])

<<<<<<< HEAD
    return pd.concat(noised_form, ignore_index=True)
=======
    columns_to_keep = [c for c in form.columns]
    # Coerce dtypes
    for col in columns_to_keep:
        if col.dtype_name != data[col.name].dtype.name:
            data[col.name] = data[col.name].astype(col.dtype_name)
    noised_form = noise_form(form, data, configuration_tree, seed)
    noised_form = _extract_columns(columns_to_keep, noised_form)
    return noised_form


def _extract_columns(columns_to_keep, noised_form):
    if columns_to_keep:
        noised_form = noised_form[[c.name for c in columns_to_keep]]
    return noised_form
>>>>>>> a2995840


# TODO: add year as parameter to select the year of the decennial census to generate (MIC-3909)
def generate_decennial_census(
    source: Union[Path, str] = None,
    seed: int = 0,
    configuration: Union[Path, str, dict] = None,
    year: int = 2020,
) -> pd.DataFrame:
    """
    Generates noised decennial census data from un-noised data.

    :param source: A path to un-noised source census data
    :param seed: An integer seed for randomness
    :param configuration: (optional) A path to a configuration YAML file or a dictionary to override the default configuration
    :param year: The year from the data to noise
    :return: A pd.DataFrame of noised census data
    """
    year_filter = {"hdf": None, "parquet": None}
    if year:
        year_filter["hdf"] = [f"{FORMS.census.date_column} == {year}."]
        year_filter["parquet"] = [(FORMS.census.date_column, "==", year)]
    return _generate_form(FORMS.census, source, seed, configuration, year_filter)


def generate_american_communities_survey(
    source: Union[Path, str] = None,
    seed: int = 0,
    configuration: Union[Path, str, dict] = None,
    year: int = 2020,
) -> pd.DataFrame:
    """
    Generates noised American Communities Survey (ACS) data from un-noised data.

    :param source: A path to un-noised source ACS data
    :param seed: An integer seed for randomness
    :param configuration: (optional) A path to a configuration YAML file or a dictionary to override the default configuration
    :param year: The year from the data to noise
    :return: A pd.DataFrame of noised ACS data
    """
    year_filter = {"hdf": None, "parquet": None}
    if year:
        year_filter["hdf"] = [
            f"{FORMS.acs.date_column} >= '{year}-01-01' and {FORMS.acs.date_column} <= '{year}-12-31'"
        ]
        year_filter["parquet"] = [
            (FORMS.acs.date_column, ">=", pd.Timestamp(f"{year}-01-01")),
            (FORMS.acs.date_column, "<=", pd.Timestamp(f"{year}-12-31")),
        ]
        seed = seed * 10_000 + year
    return _generate_form(FORMS.acs, source, seed, configuration, year_filter)


def generate_current_population_survey(
    source: Union[Path, str] = None,
    seed: int = 0,
    configuration: Union[Path, str, dict] = None,
    year: int = 2020,
) -> pd.DataFrame:
    """
    Generates noised Current Population Survey (CPS) data from un-noised data.

    :param source: A path to un-noised source CPS data
    :param seed: An integer seed for randomness
    :param configuration: (optional) A path to a configuration YAML file or a dictionary to override the default configuration
    :param year: The year from the data to noise
    :return: A pd.DataFrame of noised CPS data
    """
    year_filter = {"hdf": None, "parquet": None}
    if year:
        year_filter["hdf"] = [
            f"{FORMS.cps.date_column} >= '{year}-01-01' and {FORMS.cps.date_column} <= '{year}-12-31'"
        ]
        year_filter["parquet"] = [
            (FORMS.cps.date_column, ">=", pd.Timestamp(f"{year}-01-01")),
            (FORMS.cps.date_column, "<=", pd.Timestamp(f"{year}-12-31")),
        ]
        seed = seed * 10_000 + year
    return _generate_form(FORMS.cps, source, seed, configuration, year_filter)


def generate_taxes_w2_and_1099(
    source: Union[Path, str] = None,
    seed: int = 0,
    configuration: Union[Path, str, dict] = None,
    year: int = 2020,
) -> pd.DataFrame:
    """
    Generates noised W2 and 1099 data from un-noised data.

    :param source: A path to un-noised source W2 and 1099 data
    :param seed: An integer seed for randomness
    :param configuration: (optional) A path to a configuration YAML file or a dictionary to override the default configuration
    :param year: The year from the data to noise
    :return: A pd.DataFrame of noised W2 and 1099 data
    """
    year_filter = {"hdf": None, "parquet": None}
    if year:
        year_filter["hdf"] = [f"{FORMS.tax_w2_1099.date_column} == {year}."]
        year_filter["parquet"] = [(FORMS.tax_w2_1099.date_column, "==", year)]
        seed = seed * 10_000 + year
    return _generate_form(FORMS.tax_w2_1099, source, seed, configuration, year_filter)


def generate_women_infants_and_children(
    source: Union[Path, str] = None,
    seed: int = 0,
    configuration: Union[Path, str, dict] = None,
    year: int = 2020,
) -> pd.DataFrame:
    """
    Generates noised Women Infants and Children (WIC) data from un-noised data.

    :param source: A path to un-noised source WIC data
    :param seed: An integer seed for randomness
    :param configuration: (optional) A path to a configuration YAML file or a dictionary to override the default configuration
    :param year: The year from the data to noise
    :return: A pd.DataFrame of noised WIC data
    """
    year_filter = {"hdf": None, "parquet": None}
    if year:
        year_filter["hdf"] = [f"{FORMS.wic.date_column} == {year}."]
        year_filter["parquet"] = [(FORMS.wic.date_column, "==", year)]
        seed = seed * 10_000 + year
    return _generate_form(FORMS.wic, source, seed, configuration, year_filter)


def generate_social_security(
    source: Union[Path, str] = None,
    seed: int = 0,
    configuration: Union[Path, str, dict] = None,
    year: int = 2020,
) -> pd.DataFrame:
    """
    Generates noised Social Security (SSA) data from un-noised data.

    :param source: A path to un-noised source SSA data
    :param seed: An integer seed for randomness
    :param configuration: (optional) A path to a configuration YAML file or a dictionary to override the default configuration
    :param year: The year up to which to noise from the data
    :return: A pd.DataFrame of noised SSA data
    """
    year_filter = {"hdf": None, "parquet": None}
    if year:
        year_filter["hdf"] = [f"{FORMS.ssa.date_column} <= {year}."]
        year_filter["parquet"] = [
            (FORMS.ssa.date_column, "<=", pd.Timestamp(f"{year}-12-31"))
        ]
        seed = seed * 10_000 + year
    return _generate_form(FORMS.ssa, source, seed, configuration, year_filter)<|MERGE_RESOLUTION|>--- conflicted
+++ resolved
@@ -1,12 +1,9 @@
 from pathlib import Path
-from typing import List, Union
+from typing import Union
 
 import pandas as pd
-<<<<<<< HEAD
 from loguru import logger
-=======
 import pyarrow.parquet as pq
->>>>>>> a2995840
 
 from pseudopeople.configuration import get_configuration
 from pseudopeople.constants import paths
@@ -45,7 +42,6 @@
         FORMS.wic.name: "wic_observer",
     }.get(form.name, f"{form.name}_observer")
     if source is None:
-<<<<<<< HEAD
         source = paths.SAMPLE_DATA_ROOT
     source = Path(source) / form_file_name
     data_paths = [x for x in source.glob(f"{form_file_name}*")]
@@ -64,34 +60,10 @@
     noised_form = []
     for data_path in data_paths:
         if data_path.suffix == ".hdf":
-            data = pd.read_hdf(data_path)
+            with pd.HDFStore(str(data_path), mode="r") as hdf_store:
+                data = hdf_store.select("data", where=year_filter["hdf"])
         elif data_path.suffix == ".parquet":
-            data = pd.read_parquet(data_path)
-=======
-        # TODO: hard-coding the .parquet extension for now. This will go away
-        #  once we only support passing the root directory of the data.
-        # TODO: we should save outputs of the simulation with filenames that are
-        #  consistent with the names of the forms if possible.
-        form_file_name = {
-            FORMS.acs.name: "household_survey_observer_acs",
-            FORMS.cps.name: "household_survey_observer_cps",
-            FORMS.tax_w2_1099.name: "tax_w2_observer",
-            FORMS.wic.name: "wic_observer",
-        }.get(form.name, f"{form.name}_observer")
-
-        source = paths.SAMPLE_DATA_ROOT / form_file_name / f"{form_file_name}.parquet"
-    if isinstance(source, str):
-        source = Path(source)
-    if isinstance(source, pd.DataFrame):
-        data = source
-    elif isinstance(source, Path):
-        if source.suffix == ".hdf":
-            with pd.HDFStore(str(source), mode="r") as hdf_store:
-                data = hdf_store.select("data", where=year_filter["hdf"])
-            hdf_store.close()
-        elif source.suffix == ".parquet":
-            data = pq.read_table(source, filters=year_filter["parquet"]).to_pandas()
->>>>>>> a2995840
+            data = pq.read_table(data_path, filters=year_filter["parquet"]).to_pandas()
         else:
             raise ValueError(
                 "Source path must either be a .hdf or a .parquet file. Provided "
@@ -113,24 +85,7 @@
         noised_data = noise_form(form, data, configuration_tree, seed)
         noised_form.append(noised_data[[c.name for c in columns_to_keep]])
 
-<<<<<<< HEAD
     return pd.concat(noised_form, ignore_index=True)
-=======
-    columns_to_keep = [c for c in form.columns]
-    # Coerce dtypes
-    for col in columns_to_keep:
-        if col.dtype_name != data[col.name].dtype.name:
-            data[col.name] = data[col.name].astype(col.dtype_name)
-    noised_form = noise_form(form, data, configuration_tree, seed)
-    noised_form = _extract_columns(columns_to_keep, noised_form)
-    return noised_form
-
-
-def _extract_columns(columns_to_keep, noised_form):
-    if columns_to_keep:
-        noised_form = noised_form[[c.name for c in columns_to_keep]]
-    return noised_form
->>>>>>> a2995840
 
 
 # TODO: add year as parameter to select the year of the decennial census to generate (MIC-3909)
