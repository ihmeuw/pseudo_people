from pathlib import Path
from typing import Dict, List, Optional, Tuple, Union

import pandas as pd
from loguru import logger
from packaging.version import parse
from tqdm import tqdm

from pseudopeople import __version__ as psp_version
from pseudopeople.configuration import get_configuration
from pseudopeople.constants import paths
from pseudopeople.constants.metadata import COPY_HOUSEHOLD_MEMBER_COLS, INT_COLUMNS
from pseudopeople.exceptions import DataSourceError
from pseudopeople.loader import load_standard_dataset_file
from pseudopeople.noise import noise_dataset
from pseudopeople.schema_entities import COLUMNS, DATASETS, Dataset
from pseudopeople.utilities import (
    cleanse_integer_columns,
    configure_logging_to_terminal,
    get_state_abbreviation,
)


def _generate_dataset(
    dataset: Dataset,
    source: Union[Path, str],
    seed: int,
    config: Union[Path, str, Dict],
    user_filters: List[tuple],
    verbose: bool = False,
) -> pd.DataFrame:
    """
    Helper for generating noised datasets.

    :param dataset:
        Dataset needing to be noised
    :param source:
        Root directory of data input which needs to be noised
    :param seed:
        Seed for controlling randomness
    :param config:
        Object to configure noise levels
    :param user_filters:
        List of parquet filters, possibly empty
    :param verbose:
        Log with verbosity if True. Default is False.
    :return:
        Noised dataset data in a pd.DataFrame
    """
    configure_logging_to_terminal(verbose)
    configuration_tree = get_configuration(config)

    if source is None:
        source = paths.SAMPLE_DATA_ROOT
    else:
        source = Path(source)
        validate_source_compatibility(source)

    data_paths = fetch_filepaths(dataset, source)
    if not data_paths:
        raise DataSourceError(
            f"No datasets found at directory {str(source)}. "
            "Please provide the path to the unmodified root data directory."
        )
    validate_data_path_suffix(data_paths)
    noised_dataset = []
    iterator = (
        tqdm(data_paths, desc="Noising data", leave=False)
        if len(data_paths) > 1
        else data_paths
    )

    for data_path_index, data_path in enumerate(iterator):
        logger.debug(f"Loading data from {data_path}.")
        data = _load_data_from_path(data_path, user_filters)
        if data.empty:
            continue
        data = _reformat_dates_for_noising(data, dataset)
        data = _coerce_dtypes(data, dataset)
        # Use a different seed for each data file/shard, otherwise the randomness will duplicate
        # and the Nth row in each shard will get the same noise
        data_path_seed = f"{seed}_{data_path_index}"
        noised_data = noise_dataset(dataset, data, configuration_tree, data_path_seed)
        noised_data = _extract_columns(dataset.columns, noised_data)
        noised_dataset.append(noised_data)

    # Check if all shards for the dataset are empty
    if len(noised_dataset) == 0:
        raise ValueError(
            "Invalid value provided for 'state' or 'year'. No data found with "
            f"the user provided 'state' or 'year' filters at {data_path}."
        )
    noised_dataset = pd.concat(noised_dataset, ignore_index=True)

    # Known pandas bug: pd.concat does not preserve category dtypes so we coerce
    # again after concat (https://github.com/pandas-dev/pandas/issues/51362)
    noised_dataset = _coerce_dtypes(noised_dataset, dataset, cleanse_int_cols=True)

    logger.debug("*** Finished ***")

    return noised_dataset


def validate_source_compatibility(source: Path):
    # TODO: Clean this up w/ metadata
    changelog = source / "CHANGELOG.rst"
    if changelog.exists():
        with open(changelog, "r") as file:
            first_line = file.readline()
        version = parse(first_line.split("**")[1].split("-")[0].strip())
        if version > parse("1.4.2"):
            raise DataSourceError(
                f"The provided simulated population data is incompatible with this version of pseudopeople ({psp_version}).\n"
                "A newer version of simulated population data has been provided.\n"
                "Please upgrade the pseudopeople package."
            )
        if version < parse("1.4.2"):
            raise DataSourceError(
                f"The provided simulated population data is incompatible with this version of pseudopeople ({psp_version}).\n"
                "The simulated population data has been corrupted.\n"
                "Please re-download the simulated population data."
            )
    else:
        raise DataSourceError(
            f"The provided simulated population data is incompatible with this version of pseudopeople ({psp_version}).\n"
            "An older version of simulated population data has been provided.\n"
            "Please either request updated simulated population data or downgrade the pseudopeople package."
        )


def _coerce_dtypes(
    data: pd.DataFrame, dataset: Dataset, cleanse_int_cols: bool = False
) -> pd.DataFrame:
    # Coerce dtypes prior to noising to catch issues early as well as
    # get most columns away from dtype 'category' and into 'object' (strings)
    for col in dataset.columns:
        if cleanse_int_cols and col.name in INT_COLUMNS:
            data[col.name] = cleanse_integer_columns(data[col.name])
        if col.dtype_name != data[col.name].dtype.name:
            data[col.name] = data[col.name].astype(col.dtype_name)

    return data


def _load_data_from_path(data_path: Path, user_filters: List[Tuple]) -> pd.DataFrame:
    """Load data from a data file given a data_path and a year_filter."""
    data = load_standard_dataset_file(data_path, user_filters)
    return data


def _reformat_dates_for_noising(data: pd.DataFrame, dataset: Dataset):
    """Formats date columns so they can be noised as strings."""
    data = data.copy()

    for date_column in [COLUMNS.dob.name, COLUMNS.ssa_event_date.name]:
        # Format both the actual column, and the shadow version that will be used
        # to copy from a household member
        for column in [date_column, COPY_HOUSEHOLD_MEMBER_COLS.get(date_column)]:
            if column in data.columns:
                data[column] = data[column].dt.strftime(dataset.date_format)

    return data


def _extract_columns(columns_to_keep, noised_dataset):
    """Helper function for test mocking purposes"""
    if columns_to_keep:
        noised_dataset = noised_dataset[[c.name for c in columns_to_keep]]
    return noised_dataset


def generate_decennial_census(
    source: Union[Path, str] = None,
    seed: int = 0,
    config: Union[Path, str, Dict[str, Dict]] = None,
    year: Optional[int] = 2020,
    state: Optional[str] = None,
    verbose: bool = False,
) -> pd.DataFrame:
    """
    Generates a pseudopeople decennial census dataset which represents simulated
    responses to the US Census Bureau's Census of Population and Housing.

    :param source: The root directory containing pseudopeople simulated population data. Defaults
        to using the included sample population when source is `None`.
    :param seed: An integer seed for randomness. Defaults to 0.
    :param config: An optional override to the default configuration. Can be a path
<<<<<<< HEAD
        to a configuration YAML file or a dictionary.
    :param year: The year to conduct the simulated census (format YYYY, e.g., 2030). Must be a decennial
        year (e.g., 2020, 2030, 2040). Will raise a `ValueError` if there is no data for
        the specified year. Default is 2020. If `None` is passed instead, data for all available years are
        included in the returned dataset.
=======
        to a configuration YAML file, a configuration dictionary,
        or the sentinel value `pseudopeople.NO_NOISE`, which will generate a
        dataset without any configurable noise.
    :param year: The year (format YYYY) to include in the dataset. Must be a decennial
        year (e.g. 2020, 2030, 2040). Will raise a ValueError if there is no data for
        this year. If None is provided, data for all years are
        included in the dataset.
>>>>>>> acaf81dc
    :param state: The state string to include in the dataset. Either full name or
        abbreviation (e.g., "Ohio" or "OH"). Will raise a ValueError if there is
        no data for this state. If None is provided, data for all locations are
        included in the dataset.
    :param verbose: Log with verbosity if `True`. Default is `False`.
    :return: A `pandas.DataFrame` of simulated decennial census data.
    :raises ConfigurationError: An incorrect config is provided.
    :raises DataSourceError: An incorrect pseudopeople simulated population data source is provided.
    """
    user_filters = []
    if year is not None:
        user_filters.append((DATASETS.census.date_column_name, "==", year))
    if state is not None:
        user_filters.append(
            (DATASETS.census.state_column_name, "==", get_state_abbreviation(state))
        )
    return _generate_dataset(DATASETS.census, source, seed, config, user_filters, verbose)


def generate_american_community_survey(
    source: Union[Path, str] = None,
    seed: int = 0,
    config: Union[Path, str, Dict[str, Dict]] = None,
    year: Optional[int] = 2020,
    state: Optional[str] = None,
    verbose: bool = False,
) -> pd.DataFrame:
    """
    Generates a pseudopeople ACS dataset which represents simulated responses to
    the ACS survey.

    The American Community Survey (ACS) is an ongoing household survey conducted by
    the US Census Bureau that gathers information on a rolling basis about
    American community populations. Information collected includes ancestry,
    citizenship, education, income, language proficiency, migration, employment,
    disability, and housing characteristics.

    :param source: The root directory containing pseudopeople simulated population data. Defaults
        to using the included sample population when source is `None`.
    :param seed: An integer seed for randomness. Defaults to 0.
    :param config: An optional override to the default configuration. Can be a path
<<<<<<< HEAD
        to a configuration YAML file or a dictionary.
    :param year: The year in which the survey was conducted (format YYYY, e.g., 2036). Will
        raise a `ValueError` if there is no data for this year. Default is 2020. If `None` is passed instead, data for all avaliable years are
        included in the returned dataset.
=======
        to a configuration YAML file, a configuration dictionary,
        or the sentinel value `pseudopeople.NO_NOISE`, which will generate a
        dataset with all noise levels set to 0.
    :param year: The survey date year (format YYYY) to include in the dataset. Will
        raise a ValueError if there is no data for this year. If None is
        provided, data from all years are included in the dataset.
>>>>>>> acaf81dc
    :param state: The state string to include in the dataset. Either full name or
        abbreviation (e.g., "Ohio" or "OH"). Will raise a ValueError if there is no
        data for this state. If None is provided, data from all locations are
        included in the dataset.
    :param verbose: Log with verbosity if `True`. Default is `False`.
    :return: A `pandas.DataFrame` of simulated ACS data.
    :raises ConfigurationError: An incorrect config is provided.
    :raises DataSourceError: An incorrect pseudopeople simulated population data source is provided.
    """
    user_filters = []
    if year is not None:
        try:
            user_filters.extend(
                [
                    (
                        DATASETS.acs.date_column_name,
                        ">=",
                        pd.Timestamp(year=year, month=1, day=1),
                    ),
                    (
                        DATASETS.acs.date_column_name,
                        "<=",
                        pd.Timestamp(year=year, month=12, day=31),
                    ),
                ]
            )
        except (pd.errors.OutOfBoundsDatetime, ValueError):
            raise ValueError(f"Invalid year provided: '{year}'")
        seed = seed * 10_000 + year
    if state is not None:
        user_filters.extend(
            [(DATASETS.acs.state_column_name, "==", get_state_abbreviation(state))]
        )
    return _generate_dataset(DATASETS.acs, source, seed, config, user_filters, verbose)


def generate_current_population_survey(
    source: Union[Path, str] = None,
    seed: int = 0,
    config: Union[Path, str, Dict[str, Dict]] = None,
    year: Optional[int] = 2020,
    state: Optional[str] = None,
    verbose: bool = False,
) -> pd.DataFrame:
    """
    Generates a pseudopeople CPS dataset which represents simulated responses to
    the CPS survey.

    The Current Population Survey (CPS) is a household survey conducted by the
    US Census Bureau and the US Bureau of Labor Statistics. This survey is administered
    by Census Bureau field representatives across the country through both personal
    and telephone interviews. CPS collects labor force data, such as annual work
    activity and income, veteran status, school enrollment, contingent employment,
    worker displacement, job tenure, and more.

    :param source: The root directory containing pseudopeople simulated population data. Defaults
        to using the included sample population when source is `None`.
    :param seed: An integer seed for randomness. Defaults to 0.
    :param config: An optional override to the default configuration. Can be a path
<<<<<<< HEAD
        to a configuration YAML file or a dictionary.
    :param year: The year in which the survey was conducted (format YYYY, e.g., 2036). Will
        raise a `ValueError` if there is no data for this year. Default is 2020. If `None` is passed instead, data for all avaliable years are
        included in the returned dataset.
=======
        to a configuration YAML file, a configuration dictionary,
        or the sentinel value `pseudopeople.NO_NOISE`, which will generate a
        dataset without any configurable noise.
    :param year: The survey date year (format YYYY) to include in the dataset. Will
        raise a ValueError if there is no data for this year. If None is
        provided, data from all years are included in the dataset.
>>>>>>> acaf81dc
    :param state: The state string to include in the dataset. Either full name or
        abbreviation (e.g., "Ohio" or "OH"). Will raise a ValueError if there is
        no data for this state. If None is provided, data from all locations are
        included in the dataset.
    :param verbose: Log with verbosity if `True`. Default is `False`.
    :return: A `pandas.DataFrame` of simulated CPS data.
    :raises ConfigurationError: An incorrect config is provided.
    :raises DataSourceError: An incorrect pseudopeople simulated population data source is provided.
    """
    user_filters = []
    if year is not None:
        try:
            user_filters.extend(
                [
                    (
                        DATASETS.cps.date_column_name,
                        ">=",
                        pd.Timestamp(year=year, month=1, day=1),
                    ),
                    (
                        DATASETS.cps.date_column_name,
                        "<=",
                        pd.Timestamp(year=year, month=12, day=31),
                    ),
                ]
            )
        except (pd.errors.OutOfBoundsDatetime, ValueError):
            raise ValueError(f"Invalid year provided: '{year}'")
        seed = seed * 10_000 + year
    if state is not None:
        user_filters.extend(
            [(DATASETS.cps.state_column_name, "==", get_state_abbreviation(state))]
        )
    return _generate_dataset(DATASETS.cps, source, seed, config, user_filters, verbose)


def generate_taxes_w2_and_1099(
    source: Union[Path, str] = None,
    seed: int = 0,
    config: Union[Path, str, Dict[str, Dict]] = None,
    year: Optional[int] = 2020,
    state: Optional[str] = None,
    verbose: bool = False,
) -> pd.DataFrame:
    """
    Generates a pseudopeople W2 and 1099 tax dataset which represents simulated
    tax form data.

    :param source: The root directory containing pseudopeople simulated population data. Defaults
        to using the included sample population when source is `None`.
    :param seed: An integer seed for randomness. Defaults to 0.
    :param config: An optional override to the default configuration. Can be a path
<<<<<<< HEAD
        to a configuration YAML file or a dictionary.
    :param year: The tax year for which data will be collected (format YYYY, e.g., 2036). Will raise
        a `ValueError` if there is no data for this year. Default is 2020. If `None` is passed instead, data for all avaliable years are
        included in the returned dataset.
=======
        to a configuration YAML file, a configuration dictionary,
        or the sentinel value `pseudopeople.NO_NOISE`, which will generate a
        dataset without any configurable noise.
    :param year: The tax year (format YYYY) to include in the dataset. Will raise
        a ValueError if there is no data for this year. If None is provided,
        data from all years are included in the dataset.
>>>>>>> acaf81dc
    :param state: The state string to include in the dataset. Either full name or
        abbreviation (e.g., "Ohio" or "OH"). Will raise a ValueError if there is
        no data for this state. If None is provided, data from all locations are
        included in the dataset.
    :param verbose: Log with verbosity if `True`. Default is `False`.
    :return: A `pandas.DataFrame` of simulated W2 and 1099 tax data.
    :raises ConfigurationError: An incorrect config is provided.
    :raises DataSourceError: An incorrect pseudopeople simulated population data source is provided.
    """
    user_filters = []
    if year is not None:
        user_filters.append((DATASETS.tax_w2_1099.date_column_name, "==", year))
        seed = seed * 10_000 + year
    if state is not None:
        user_filters.append(
            (DATASETS.tax_w2_1099.state_column_name, "==", get_state_abbreviation(state))
        )
    return _generate_dataset(
        DATASETS.tax_w2_1099, source, seed, config, user_filters, verbose
    )


def generate_women_infants_and_children(
    source: Union[Path, str] = None,
    seed: int = 0,
    config: Union[Path, str, Dict[str, Dict]] = None,
    year: Optional[int] = 2020,
    state: Optional[str] = None,
    verbose: bool = False,
) -> pd.DataFrame:
    """
    Generates a pseudopeople WIC dataset which represents a simulated version of
    the administrative data that would be recorded by WIC. This is a yearly file
    of information about all simulants enrolled in the program as of the end of that year.

    The Special Supplemental Nutrition Program for Women, Infants, and Children (WIC)
    is a government benefits program designed to support mothers and young children.
    The main qualifications are income and the presence of young children in the home.

    :param source: The root directory containing pseudopeople simulated population data. Defaults
        to using the included sample population when source is `None`.
    :param seed: An integer seed for randomness. Defaults to 0.
    :param config: An optional override to the default configuration. Can be a path
<<<<<<< HEAD
        to a configuration YAML file or a dictionary.
    :param year: The year in which WIC benefits were received (format YYYY, e.g., 2036). Will raise a
        `ValueError` if there is no data for this year. Default is 2020. If `None` is passed instead, data for all avaliable years are
        included in the returned dataset.
=======
        to a configuration YAML file, a configuration dictionary,
        or the sentinel value `pseudopeople.NO_NOISE`, which will generate a
        dataset without any configurable noise.
    :param year: The year (format YYYY) to include in the dataset. Will raise a
        ValueError if there is no data for this year. If None is provided,
        data from all years are included in the dataset.
>>>>>>> acaf81dc
    :param state: The state string to include in the dataset. Either full name or
        abbreviation (e.g., "Ohio" or "OH"). Will raise a ValueError if there is
        no data for this state. If None is provided, data from all locations are
        included in the dataset.
    :param verbose: Log with verbosity if `True`. Default is `False`.
    :return: A `pandas.DataFrame` of simulated WIC data.
    :raises ConfigurationError: An incorrect config is provided.
    :raises DataSourceError: An incorrect pseudopeople simulated population data source is provided.
    """
    user_filters = []
    if year is not None:
        user_filters.append((DATASETS.wic.date_column_name, "==", year))
        seed = seed * 10_000 + year
    if state is not None:
        user_filters.append(
            (DATASETS.wic.state_column_name, "==", get_state_abbreviation(state))
        )
    return _generate_dataset(DATASETS.wic, source, seed, config, user_filters, verbose)


def generate_social_security(
    source: Union[Path, str] = None,
    seed: int = 0,
    config: Union[Path, str, Dict[str, Dict]] = None,
    year: Optional[int] = 2020,
    verbose: bool = False,
) -> pd.DataFrame:
    """
    Generates a pseudopeople SSA dataset which represents simulated Social Security
    Administration (SSA) data.

    :param source: The root directory containing pseudopeople simulated population data. Defaults
        to using the included sample population when source is `None`.
    :param seed: An integer seed for randomness. Defaults to 0.
    :param config: An optional override to the default configuration. Can be a path
<<<<<<< HEAD
        to a configuration YAML file or a dictionary.
    :param year: The final year of records to include in the dataset (format YYYY, e.g., 2036); will also
        include records from all previous years. Will raise a `ValueError` if there is no data for
        the specified year or any prior years. Default is 2020. If `None` is passed instead, data for all avaliable years are
        included in the returned dataset.
    :param verbose: Log with verbosity if True.
    :return: A pd.DataFrame of simulated SSA data.
=======
        to a configuration YAML file, a configuration dictionary,
        or the sentinel value `pseudopeople.NO_NOISE`, which will generate a
        dataset without any configurable noise.
    :param year: The latest year (format YYYY) to include in the dataset; will also
        include all previous years. Will raise a ValueError if there is no data for
        this year. If None is provided, data from all years are included in the dataset.
    :param verbose: Log with verbosity if `True`. Default is `False`.
    :return: A `pandas.DataFrame` of simulated SSA data.
>>>>>>> acaf81dc
    :raises ConfigurationError: An incorrect config is provided.
    :raises DataSourceError: An incorrect pseudopeople simulated population data source is provided.
    """
    user_filters = []
    if year is not None:
        try:
            user_filters.append(
                (
                    DATASETS.ssa.date_column_name,
                    "<=",
                    pd.Timestamp(year=year, month=12, day=31),
                )
            )
        except (pd.errors.OutOfBoundsDatetime, ValueError):
            raise ValueError(f"Invalid year provided: '{year}'")
        seed = seed * 10_000 + year
    return _generate_dataset(DATASETS.ssa, source, seed, config, user_filters, verbose)


def generate_taxes_1040(
    source: Union[Path, str] = None,
    seed: int = 0,
    config: Union[Path, str, Dict[str, Dict]] = None,
    year: Optional[int] = 2020,
    state: Optional[str] = None,
    verbose: bool = False,
) -> pd.DataFrame:
    """
    Generates a pseudopeople 1040 tax dataset which represents simulated
    tax form data.

    :param source: The root directory containing pseudopeople simulated population data. Defaults
        to using the included sample population when source is `None`.
    :param seed: An integer seed for randomness. Defaults to 0.
    :param config: An optional override to the default configuration. Can be a path
<<<<<<< HEAD
        to a configuration YAML file or a dictionary.
    :param year: The tax year for which data will be collected (format YYYY, e.g., 2036). Will raise
        a `ValueError` if there is no data for this year. Default is 2020. If `None` is passed instead, data for all avaliable years are
        included in the returned dataset.
=======
        to a configuration YAML file, a configuration dictionary,
        or the sentinel value `pseudopeople.NO_NOISE`, which will generate a
        dataset without any configurable noise.
    :param year: The tax year (format YYYY) to include in the dataset. Will raise
        a ValueError if there is no data with this year. If None is provided,
        data from all years are included in the dataset.
>>>>>>> acaf81dc
    :param state: The state string to include in the dataset. Either full name or
        abbreviation (e.g., "Ohio" or "OH"). Will raise a ValueError if there is
        no data with this state. If None is provided, data from all locations are
        included in the dataset.
    :param verbose: Log with verbosity if `True`. Default is `False`.
    :return: A `pandas.DataFrame` of simulated 1040 tax data.
    :raises ConfigurationError: An incorrect config is provided.
    :raises DataSourceError: An incorrect pseudopeople simulated population data source is provided.
    """
    user_filters = []
    if year is not None:
        user_filters.append((DATASETS.tax_1040.date_column_name, "==", year))
        seed = seed * 10_000 + year
    if state is not None:
        user_filters.append(
            (DATASETS.tax_1040.state_column_name, "==", get_state_abbreviation(state))
        )
    return _generate_dataset(DATASETS.tax_1040, source, seed, config, user_filters, verbose)


def fetch_filepaths(dataset: Dataset, source: Path) -> Union[List, List[dict]]:
    # returns a list of filepaths for all Datasets
    data_paths = get_dataset_filepaths(source, dataset.name)

    return data_paths


def validate_data_path_suffix(data_paths) -> None:
    suffix = set(x.suffix for x in data_paths)
    if len(suffix) > 1:
        raise DataSourceError(
            f"Only one type of file extension expected but more than one found: {suffix}. "
            "Please provide the path to the unmodified root data directory."
        )

    return None


def get_dataset_filepaths(source: Path, dataset_name: str) -> List[Path]:
    directory = source / dataset_name
    dataset_paths = [x for x in directory.glob(f"{dataset_name}*")]
    sorted_dataset_paths = sorted(dataset_paths)
    return sorted_dataset_paths<|MERGE_RESOLUTION|>--- conflicted
+++ resolved
@@ -185,21 +185,13 @@
         to using the included sample population when source is `None`.
     :param seed: An integer seed for randomness. Defaults to 0.
     :param config: An optional override to the default configuration. Can be a path
-<<<<<<< HEAD
-        to a configuration YAML file or a dictionary.
+        to a configuration YAML file, a configuration dictionary,
+        or the sentinel value `pseudopeople.NO_NOISE`, which will generate a
+        dataset without any configurable noise.
     :param year: The year to conduct the simulated census (format YYYY, e.g., 2030). Must be a decennial
         year (e.g., 2020, 2030, 2040). Will raise a `ValueError` if there is no data for
         the specified year. Default is 2020. If `None` is passed instead, data for all available years are
         included in the returned dataset.
-=======
-        to a configuration YAML file, a configuration dictionary,
-        or the sentinel value `pseudopeople.NO_NOISE`, which will generate a
-        dataset without any configurable noise.
-    :param year: The year (format YYYY) to include in the dataset. Must be a decennial
-        year (e.g. 2020, 2030, 2040). Will raise a ValueError if there is no data for
-        this year. If None is provided, data for all years are
-        included in the dataset.
->>>>>>> acaf81dc
     :param state: The state string to include in the dataset. Either full name or
         abbreviation (e.g., "Ohio" or "OH"). Will raise a ValueError if there is
         no data for this state. If None is provided, data for all locations are
@@ -241,19 +233,12 @@
         to using the included sample population when source is `None`.
     :param seed: An integer seed for randomness. Defaults to 0.
     :param config: An optional override to the default configuration. Can be a path
-<<<<<<< HEAD
-        to a configuration YAML file or a dictionary.
+        to a configuration YAML file, a configuration dictionary,
+        or the sentinel value `pseudopeople.NO_NOISE`, which will generate a
+        dataset with all noise levels set to 0.
     :param year: The year in which the survey was conducted (format YYYY, e.g., 2036). Will
         raise a `ValueError` if there is no data for this year. Default is 2020. If `None` is passed instead, data for all avaliable years are
         included in the returned dataset.
-=======
-        to a configuration YAML file, a configuration dictionary,
-        or the sentinel value `pseudopeople.NO_NOISE`, which will generate a
-        dataset with all noise levels set to 0.
-    :param year: The survey date year (format YYYY) to include in the dataset. Will
-        raise a ValueError if there is no data for this year. If None is
-        provided, data from all years are included in the dataset.
->>>>>>> acaf81dc
     :param state: The state string to include in the dataset. Either full name or
         abbreviation (e.g., "Ohio" or "OH"). Will raise a ValueError if there is no
         data for this state. If None is provided, data from all locations are
@@ -313,19 +298,12 @@
         to using the included sample population when source is `None`.
     :param seed: An integer seed for randomness. Defaults to 0.
     :param config: An optional override to the default configuration. Can be a path
-<<<<<<< HEAD
-        to a configuration YAML file or a dictionary.
+        to a configuration YAML file, a configuration dictionary,
+        or the sentinel value `pseudopeople.NO_NOISE`, which will generate a
+        dataset without any configurable noise.
     :param year: The year in which the survey was conducted (format YYYY, e.g., 2036). Will
         raise a `ValueError` if there is no data for this year. Default is 2020. If `None` is passed instead, data for all avaliable years are
         included in the returned dataset.
-=======
-        to a configuration YAML file, a configuration dictionary,
-        or the sentinel value `pseudopeople.NO_NOISE`, which will generate a
-        dataset without any configurable noise.
-    :param year: The survey date year (format YYYY) to include in the dataset. Will
-        raise a ValueError if there is no data for this year. If None is
-        provided, data from all years are included in the dataset.
->>>>>>> acaf81dc
     :param state: The state string to include in the dataset. Either full name or
         abbreviation (e.g., "Ohio" or "OH"). Will raise a ValueError if there is
         no data for this state. If None is provided, data from all locations are
@@ -378,19 +356,12 @@
         to using the included sample population when source is `None`.
     :param seed: An integer seed for randomness. Defaults to 0.
     :param config: An optional override to the default configuration. Can be a path
-<<<<<<< HEAD
-        to a configuration YAML file or a dictionary.
+        to a configuration YAML file, a configuration dictionary,
+        or the sentinel value `pseudopeople.NO_NOISE`, which will generate a
+        dataset without any configurable noise.
     :param year: The tax year for which data will be collected (format YYYY, e.g., 2036). Will raise
         a `ValueError` if there is no data for this year. Default is 2020. If `None` is passed instead, data for all avaliable years are
         included in the returned dataset.
-=======
-        to a configuration YAML file, a configuration dictionary,
-        or the sentinel value `pseudopeople.NO_NOISE`, which will generate a
-        dataset without any configurable noise.
-    :param year: The tax year (format YYYY) to include in the dataset. Will raise
-        a ValueError if there is no data for this year. If None is provided,
-        data from all years are included in the dataset.
->>>>>>> acaf81dc
     :param state: The state string to include in the dataset. Either full name or
         abbreviation (e.g., "Ohio" or "OH"). Will raise a ValueError if there is
         no data for this state. If None is provided, data from all locations are
@@ -434,19 +405,12 @@
         to using the included sample population when source is `None`.
     :param seed: An integer seed for randomness. Defaults to 0.
     :param config: An optional override to the default configuration. Can be a path
-<<<<<<< HEAD
-        to a configuration YAML file or a dictionary.
+        to a configuration YAML file, a configuration dictionary,
+        or the sentinel value `pseudopeople.NO_NOISE`, which will generate a
+        dataset without any configurable noise.
     :param year: The year in which WIC benefits were received (format YYYY, e.g., 2036). Will raise a
         `ValueError` if there is no data for this year. Default is 2020. If `None` is passed instead, data for all avaliable years are
         included in the returned dataset.
-=======
-        to a configuration YAML file, a configuration dictionary,
-        or the sentinel value `pseudopeople.NO_NOISE`, which will generate a
-        dataset without any configurable noise.
-    :param year: The year (format YYYY) to include in the dataset. Will raise a
-        ValueError if there is no data for this year. If None is provided,
-        data from all years are included in the dataset.
->>>>>>> acaf81dc
     :param state: The state string to include in the dataset. Either full name or
         abbreviation (e.g., "Ohio" or "OH"). Will raise a ValueError if there is
         no data for this state. If None is provided, data from all locations are
@@ -482,24 +446,15 @@
         to using the included sample population when source is `None`.
     :param seed: An integer seed for randomness. Defaults to 0.
     :param config: An optional override to the default configuration. Can be a path
-<<<<<<< HEAD
-        to a configuration YAML file or a dictionary.
+        to a configuration YAML file, a configuration dictionary,
+        or the sentinel value `pseudopeople.NO_NOISE`, which will generate a
+        dataset without any configurable noise.
     :param year: The final year of records to include in the dataset (format YYYY, e.g., 2036); will also
         include records from all previous years. Will raise a `ValueError` if there is no data for
         the specified year or any prior years. Default is 2020. If `None` is passed instead, data for all avaliable years are
         included in the returned dataset.
-    :param verbose: Log with verbosity if True.
-    :return: A pd.DataFrame of simulated SSA data.
-=======
-        to a configuration YAML file, a configuration dictionary,
-        or the sentinel value `pseudopeople.NO_NOISE`, which will generate a
-        dataset without any configurable noise.
-    :param year: The latest year (format YYYY) to include in the dataset; will also
-        include all previous years. Will raise a ValueError if there is no data for
-        this year. If None is provided, data from all years are included in the dataset.
     :param verbose: Log with verbosity if `True`. Default is `False`.
     :return: A `pandas.DataFrame` of simulated SSA data.
->>>>>>> acaf81dc
     :raises ConfigurationError: An incorrect config is provided.
     :raises DataSourceError: An incorrect pseudopeople simulated population data source is provided.
     """
@@ -535,19 +490,12 @@
         to using the included sample population when source is `None`.
     :param seed: An integer seed for randomness. Defaults to 0.
     :param config: An optional override to the default configuration. Can be a path
-<<<<<<< HEAD
-        to a configuration YAML file or a dictionary.
+        to a configuration YAML file, a configuration dictionary,
+        or the sentinel value `pseudopeople.NO_NOISE`, which will generate a
+        dataset without any configurable noise.
     :param year: The tax year for which data will be collected (format YYYY, e.g., 2036). Will raise
         a `ValueError` if there is no data for this year. Default is 2020. If `None` is passed instead, data for all avaliable years are
         included in the returned dataset.
-=======
-        to a configuration YAML file, a configuration dictionary,
-        or the sentinel value `pseudopeople.NO_NOISE`, which will generate a
-        dataset without any configurable noise.
-    :param year: The tax year (format YYYY) to include in the dataset. Will raise
-        a ValueError if there is no data with this year. If None is provided,
-        data from all years are included in the dataset.
->>>>>>> acaf81dc
     :param state: The state string to include in the dataset. Either full name or
         abbreviation (e.g., "Ohio" or "OH"). Will raise a ValueError if there is
         no data with this state. If None is provided, data from all locations are
