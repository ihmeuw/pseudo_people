from pathlib import Path
from typing import Any, Dict, List, Literal, Optional, Union

import numpy as np
import pandas as pd
from layered_config_tree import LayeredConfigTree
from loguru import logger
from packaging.version import parse
from tqdm import tqdm

from pseudopeople import __version__ as psp_version
from pseudopeople.configuration import get_configuration
from pseudopeople.constants import paths
from pseudopeople.constants.metadata import DATEFORMATS
from pseudopeople.constants.noise_type_metadata import (
    COPY_HOUSEHOLD_MEMBER_COLS,
    INT_TO_STRING_COLUMNS,
)
from pseudopeople.exceptions import DataSourceError
from pseudopeople.loader import load_standard_dataset
from pseudopeople.noise import noise_dataset
from pseudopeople.schema_entities import COLUMNS, DATASETS, Dataset, DtypeNames
from pseudopeople.utilities import (
    PANDAS_ENGINE,
    DataFrame,
    cleanse_integer_columns,
    configure_logging_to_terminal,
    get_engine_from_string,
    get_state_abbreviation,
    to_string_preserve_nans,
)


def _generate_dataset(
    dataset: Dataset,
    source: Union[Path, str],
    seed: int,
    config: Union[Path, str, Dict],
    user_filters: List[tuple],
    verbose: bool = False,
    engine_name: Literal["pandas", "dask"] = "pandas",
) -> DataFrame:
    """
    Helper for generating noised datasets.

    :param dataset:
        Dataset needing to be noised
    :param source:
        Root directory of data input which needs to be noised
    :param seed:
        Seed for controlling randomness
    :param config:
        Object to configure noise levels
    :param user_filters:
        List of parquet filters, possibly empty
    :param verbose:
        Log with verbosity if True. Default is False.
    :param engine_name:
        String indicating engine to use for loading data. Determines the return type.
    :return:
        Noised dataset data in a dataframe
    """
    configure_logging_to_terminal(verbose)
    configuration_tree = get_configuration(config, dataset, user_filters)

    if source is None:
        source = paths.SAMPLE_DATA_ROOT
    else:
        source = Path(source)
        validate_source_compatibility(source, dataset)

    engine = get_engine_from_string(engine_name)

    if engine == PANDAS_ENGINE:
        # We process shards serially
        data_file_paths = fetch_filepaths(dataset, source)
        if not data_file_paths:
            raise DataSourceError(
                f"No datasets found at directory {str(source)}. "
                "Please provide the path to the unmodified root data directory."
            )

        validate_data_path_suffix(data_file_paths)

        # Iterate sequentially
        noised_dataset = []
        iterator = (
            tqdm(data_file_paths, desc="Noising data", leave=False)
            if len(data_file_paths) > 1
            else data_file_paths
        )

<<<<<<< HEAD
        for data_file_index, data_file_path in enumerate(iterator):
            logger.debug(f"Loading data from {data_file_path}.")
            data = load_standard_dataset(
                data_file_path, user_filters, engine=engine, is_file=True
            )
            if len(data.index) == 0:
                continue
            # Use a different seed for each data file/shard, otherwise the randomness will duplicate
            # and the Nth row in each shard will get the same noise
            data_path_seed = f"{seed}_{data_file_index}"
            noised_data = _prep_and_noise_dataset(
                data, dataset, configuration_tree, data_path_seed
            )
            noised_dataset.append(noised_data)

        # Check if all shards for the dataset are empty
        if len(noised_dataset) == 0:
            raise ValueError(
                "Invalid value provided for 'state' or 'year'. No data found with "
                f"the user provided 'state' or 'year' filters at {source / dataset.name}."
            )
        noised_dataset = pd.concat(noised_dataset, ignore_index=True)

        # Known pandas bug: pd.concat does not preserve category dtypes so we coerce
        # again after concat (https://github.com/pandas-dev/pandas/issues/51362)
        noised_dataset = _coerce_dtypes(
            noised_dataset,
            dataset,
            cleanse_int_cols=True,
        )
    else:
        # Let dask deal with how to partition the shards -- we pass it the
        # entire directory containing the parquet files
        data_directory_path = source / dataset.name
        data = load_standard_dataset(
            data_directory_path, user_filters, engine=engine, is_file=False
        )

        # Check if all shards for the dataset are empty
        if len(data) == 0:
            raise ValueError(
                "Invalid value provided for 'state' or 'year'. No data found with "
                f"the user provided 'state' or 'year' filters at {data_directory_path}."
            )

        noised_dataset = data.map_partitions(
            lambda df, partition_info=None: _coerce_dtypes(
                _prep_and_noise_dataset(
                    df,
                    dataset,
                    configuration_tree,
                    seed=f"{seed}_{partition_info['number'] if partition_info is not None else 1}",
                ),
                dataset,
                cleanse_int_cols=True,
            ),
            meta=[(c.name, c.dtype_name) for c in dataset.columns],
        )
=======
    for data_path_index, data_path in enumerate(iterator):
        logger.debug(f"Loading data from {data_path}.")
        data = _load_data_from_path(data_path, user_filters)
        if data.empty:
            continue
        data = _reformat_dates_for_noising(data, dataset)
        data = _clean_input_data(data, dataset)
        # Use a different seed for each data file/shard, otherwise the randomness will duplicate
        # and the Nth row in each shard will get the same noise
        data_path_seed = f"{seed}_{data_path_index}"
        noised_data = noise_dataset(dataset, data, configuration_tree, data_path_seed)
        noised_data = _extract_columns(dataset.columns, noised_data)
        noised_dataset.append(noised_data)

    # Check if all shards for the dataset are empty
    if len(noised_dataset) == 0:
        raise ValueError(
            "Invalid value provided for 'state' or 'year'. No data found with "
            f"the user provided 'state' or 'year' filters at {data_path}."
        )
    noised_dataset = pd.concat(noised_dataset, ignore_index=True)

    noised_dataset = _coerce_dtypes(
        noised_dataset,
        dataset,
    )
>>>>>>> 0322ed94

    logger.debug("*** Finished ***")

    return noised_dataset


def _prep_and_noise_dataset(
    data: pd.DataFrame, dataset: Dataset, configuration_tree: LayeredConfigTree, seed: Any
) -> pd.DataFrame:
    data = _reformat_dates_for_noising(data, dataset)
    data = _coerce_dtypes(data, dataset)
    noised_data = noise_dataset(dataset, data, configuration_tree, seed)
    noised_data = _extract_columns(dataset.columns, noised_data)
    return noised_data


def validate_source_compatibility(source: Path, dataset: Dataset):
    # TODO [MIC-4546]: Clean this up w/ metadata and update test_interface.py tests to be generic
    directories = [x.name for x in source.iterdir() if x.is_dir()]
    if dataset.name not in directories:
        raise FileNotFoundError(
            f"Could not find '{dataset.name}' in '{source}'. Please check that the provided source "
            "directory is correct. If using the sample data, no source is required. If providing a source, "
            f"a directory should provided that has a subdirectory for '{dataset.name}'. "
        )
    changelog = source / "CHANGELOG.rst"
    if changelog.exists():
        version = _get_data_changelog_version(changelog)
        if version > parse("1.4.2"):
            raise DataSourceError(
                f"The provided simulated population data is incompatible with this version of pseudopeople ({psp_version}).\n"
                "A newer version of simulated population data has been provided.\n"
                "Please upgrade the pseudopeople package."
            )
        if version < parse("1.4.2"):
            raise DataSourceError(
                f"The provided simulated population data is incompatible with this version of pseudopeople ({psp_version}).\n"
                "The simulated population data has been corrupted.\n"
                "Please re-download the simulated population data."
            )
    else:
        raise DataSourceError(
            f"The provided simulated population data is incompatible with this version of pseudopeople ({psp_version}).\n"
            "An older version of simulated population data has been provided.\n"
            "Please either request updated simulated population data or downgrade the pseudopeople package."
        )


def _get_data_changelog_version(changelog):
    with open(changelog, "r") as file:
        first_line = file.readline()
    version = parse(first_line.split("**")[1].split("-")[0].strip())
    return version


def _clean_input_data(
    data: pd.DataFrame,
    dataset: Dataset,
) -> pd.DataFrame:
    for col in dataset.columns:
        # Coerce empty strings to nans
        data[col.name] = data[col.name].replace("", np.nan)

        if data[col.name].dtype.name == "category" and col.dtype_name == DtypeNames.OBJECT:
            # We made some columns in the pseudopeople input categorical
            # purely as a kind of DIY compression.
            # TODO: Determine whether this is benefitting us after
            # the switch to Parquet.
            data[col.name] = to_string_preserve_nans(data[col.name])

    return data


def _coerce_dtypes(
    data: pd.DataFrame,
    dataset: Dataset,
) -> pd.DataFrame:
    for col in dataset.columns:
        if col.name in INT_TO_STRING_COLUMNS:
            data[col.name] = cleanse_integer_columns(data[col.name])

        if col.dtype_name != data[col.name].dtype.name:
            if col.dtype_name == DtypeNames.OBJECT:
                data[col.name] = to_string_preserve_nans(data[col.name])
            else:
                data[col.name] = data[col.name].astype(col.dtype_name)

    return data


def _reformat_dates_for_noising(data: pd.DataFrame, dataset: Dataset):
    """Formats date columns so they can be noised as strings."""
    data = data.copy()

    for date_column in [COLUMNS.dob.name, COLUMNS.ssa_event_date.name]:
        # Format both the actual column, and the shadow version that will be used
        # to copy from a household member
        for column in [date_column, COPY_HOUSEHOLD_MEMBER_COLS.get(date_column)]:
            if column in data.columns:
                # Avoid running strftime on large data, since that will
                # re-parse the format string for each row
                # https://github.com/pandas-dev/pandas/issues/44764
                # Year is already guaranteed to be 4-digit: https://pandas.pydata.org/pandas-docs/stable/user_guide/timeseries.html#timeseries-timestamp-limits
                is_na = data[column].isna()
                data_column = data.loc[~is_na, column]
                year_string = data_column.dt.year.astype(str)
                month_string = _zfill_fast(data_column.dt.month.astype(str), 2)
                day_string = _zfill_fast(data_column.dt.day.astype(str), 2)
                if dataset.date_format == DATEFORMATS.YYYYMMDD:
                    result = year_string + month_string + day_string
                elif dataset.date_format == DATEFORMATS.MM_DD_YYYY:
                    result = month_string + "/" + day_string + "/" + year_string
                elif dataset.date_format == DATEFORMATS.MMDDYYYY:
                    result = month_string + day_string + year_string
                else:
                    raise ValueError(f"Invalid date format in {dataset.name}.")

                data[column] = pd.Series(np.nan, dtype=str)
                data.loc[~is_na, column] = result

    return data


def _zfill_fast(col: pd.Series, desired_length: int) -> pd.Series:
    """Performs the same operation as col.str.zfill(desired_length), but vectorized."""
    # The most zeroes that could ever be needed would be desired_length
    maximum_padding = ("0" * desired_length) + col
    # Now trim to only the zeroes needed
    return maximum_padding.str[-desired_length:]


def _extract_columns(columns_to_keep, noised_dataset):
    """Helper function for test mocking purposes"""
    if columns_to_keep:
        noised_dataset = noised_dataset[[c.name for c in columns_to_keep]]
    return noised_dataset


def generate_decennial_census(
    source: Union[Path, str] = None,
    seed: int = 0,
    config: Union[Path, str, Dict[str, Dict]] = None,
    year: Optional[int] = 2020,
    state: Optional[str] = None,
    verbose: bool = False,
    engine: Literal["pandas", "dask"] = "pandas",
) -> DataFrame:
    """
    Generates a pseudopeople decennial census dataset which represents
    simulated responses to the US Census Bureau's Census of Population
    and Housing.

    :param source:

        The root directory containing pseudopeople simulated population
        data. Defaults to using the included sample population when
        source is `None`.

    :param seed:

        An integer seed for randomness. Defaults to 0.

    :param config:

        An optional override to the default configuration. Can be a path
        to a configuration YAML file, a configuration dictionary, or the
        sentinel value `pseudopeople.NO_NOISE`, which will generate a
        dataset without any configurable noise.

    :param year:

        The year for which to generate a simulated decennial census of
        the simulated population (format YYYY, e.g., 2030). Must be a
        decennial year (e.g., 2020, 2030, 2040). Default is 2020. If
        `None` is passed instead, data for all available years are
        included in the returned dataset.

    :param state:

        The US state for which to generate a simulated census of the
        simulated population, or `None` (default) to generate data for
        all available US states. The returned dataset will contain data
        for simulants living in the specified state on Census Day (April
        1) of the specified year. Can be a full state name or a state
        abbreviation (e.g., "Ohio" or "OH").

    :param verbose:

        Log with verbosity if `True`. Default is `False`.

    :param engine:

        Engine to use for loading data. Determines the return type.
        Default is "pandas" which returns a pandas DataFrame.

    :return:

        A DataFrame of simulated decennial census data.

    :raises ConfigurationError:

        An invalid `config` is provided.

    :raises DataSourceError:

        An invalid pseudopeople simulated population data source is
        provided.

    :raises ValueError:

        The simulated population has no data for this dataset in the
        specified year or state.
    """
    user_filters = []
    if year is not None:
        user_filters.append((DATASETS.census.date_column_name, "==", year))
    if state is not None:
        user_filters.append(
            (DATASETS.census.state_column_name, "==", get_state_abbreviation(state))
        )
    return _generate_dataset(
        DATASETS.census, source, seed, config, user_filters, verbose, engine_name=engine
    )


def generate_american_community_survey(
    source: Union[Path, str] = None,
    seed: int = 0,
    config: Union[Path, str, Dict[str, Dict]] = None,
    year: Optional[int] = 2020,
    state: Optional[str] = None,
    verbose: bool = False,
    engine: Literal["pandas", "dask"] = "pandas",
) -> DataFrame:
    """
    Generates a pseudopeople ACS dataset which represents simulated
    responses to the ACS survey.

    The American Community Survey (ACS) is an ongoing household survey
    conducted by the US Census Bureau that gathers information on a
    rolling basis about American community populations. Information
    collected includes ancestry, citizenship, education, income,
    language proficiency, migration, employment, disability, and housing
    characteristics.

    :param source:

        The root directory containing pseudopeople simulated population
        data. Defaults to using the included sample population when
        source is `None`.

    :param seed:

        An integer seed for randomness. Defaults to 0.

    :param config:

        An optional override to the default configuration. Can be a path
        to a configuration YAML file, a configuration dictionary, or the
        sentinel value `pseudopeople.NO_NOISE`, which will generate a
        dataset without any configurable noise.

    :param year:

        The year for which to generate simulated American Community
        Surveys of the simulated population (format YYYY, e.g., 2036);
        the simulated dataset will contain records for surveys conducted
        on any date in the specified year. Default is 2020. If `None` is
        passed instead, data for all available years are included in the
        returned dataset.

    :param state:

        The US state for which to generate simulated American Community
        Surveys of the simulated population, or `None` (default) to
        generate data for all available US states. The returned dataset
        will contain survey data for simulants living in the specified
        state during the specified year. Can be a full state name or a
        state abbreviation (e.g., "Ohio" or "OH").

    :param verbose:

        Log with verbosity if `True`. Default is `False`.

    :param engine:

        Engine to use for loading data. Determines the return type.
        Default is "pandas" which returns a pandas DataFrame.

    :return:

        A DataFrame of simulated ACS data.

    :raises ConfigurationError:

        An invalid `config` is provided.

    :raises DataSourceError:

        An invalid pseudopeople simulated population data source is
        provided.

    :raises ValueError:

        The simulated population has no data for this dataset in the
        specified year or state.
    """
    user_filters = []
    if year is not None:
        try:
            user_filters.extend(
                [
                    (
                        DATASETS.acs.date_column_name,
                        ">=",
                        pd.Timestamp(year=year, month=1, day=1),
                    ),
                    (
                        DATASETS.acs.date_column_name,
                        "<=",
                        pd.Timestamp(year=year, month=12, day=31),
                    ),
                ]
            )
        except (pd.errors.OutOfBoundsDatetime, ValueError):
            raise ValueError(f"Invalid year provided: '{year}'")
        seed = seed * 10_000 + year
    if state is not None:
        user_filters.extend(
            [(DATASETS.acs.state_column_name, "==", get_state_abbreviation(state))]
        )
    return _generate_dataset(
        DATASETS.acs, source, seed, config, user_filters, verbose, engine_name=engine
    )


def generate_current_population_survey(
    source: Union[Path, str] = None,
    seed: int = 0,
    config: Union[Path, str, Dict[str, Dict]] = None,
    year: Optional[int] = 2020,
    state: Optional[str] = None,
    verbose: bool = False,
    engine: Literal["pandas", "dask"] = "pandas",
) -> DataFrame:
    """
    Generates a pseudopeople CPS dataset which represents simulated
    responses to the CPS survey.

    The Current Population Survey (CPS) is a household survey conducted
    by the US Census Bureau and the US Bureau of Labor Statistics. This
    survey is administered by Census Bureau field representatives across
    the country through both personal and telephone interviews. CPS
    collects labor force data, such as annual work activity and income,
    veteran status, school enrollment, contingent employment, worker
    displacement, job tenure, and more.

    :param source:

        The root directory containing pseudopeople simulated population
        data. Defaults to using the included sample population when
        source is `None`.

    :param seed:

        An integer seed for randomness. Defaults to 0.

    :param config:

        An optional override to the default configuration. Can be a path
        to a configuration YAML file, a configuration dictionary, or the
        sentinel value `pseudopeople.NO_NOISE`, which will generate a
        dataset without any configurable noise.

    :param year:

        The year for which to generate simulated Current Population
        Surveys of the simulated population (format YYYY, e.g., 2036);
        the simulated dataset will contain records for surveys conducted
        on any date in the specified year. Default is 2020. If `None` is
        passed instead, data for all available years are included in the
        returned dataset.

    :param state:

        The US state for which to generate simulated Current Population
        Surveys of the simulated population, or `None` (default) to
        generate data for all available US states. The returned dataset
        will contain survey data for simulants living in the specified
        state during the specified year. Can be a full state name or a
        state abbreviation (e.g., "Ohio" or "OH").

    :param verbose:

        Log with verbosity if `True`. Default is `False`.

    :param engine:

        Engine to use for loading data. Determines the return type.
        Default is "pandas" which returns a pandas DataFrame.

    :return:

        A DataFrame of simulated CPS data.

    :raises ConfigurationError:

        An invalid `config` is provided.

    :raises DataSourceError:

        An invalid pseudopeople simulated population data source is
        provided.

    :raises ValueError:

        The simulated population has no data for this dataset in the
        specified year or state.
    """
    user_filters = []
    if year is not None:
        try:
            user_filters.extend(
                [
                    (
                        DATASETS.cps.date_column_name,
                        ">=",
                        pd.Timestamp(year=year, month=1, day=1),
                    ),
                    (
                        DATASETS.cps.date_column_name,
                        "<=",
                        pd.Timestamp(year=year, month=12, day=31),
                    ),
                ]
            )
        except (pd.errors.OutOfBoundsDatetime, ValueError):
            raise ValueError(f"Invalid year provided: '{year}'")
        seed = seed * 10_000 + year
    if state is not None:
        user_filters.extend(
            [(DATASETS.cps.state_column_name, "==", get_state_abbreviation(state))]
        )
    return _generate_dataset(
        DATASETS.cps, source, seed, config, user_filters, verbose, engine_name=engine
    )


def generate_taxes_w2_and_1099(
    source: Union[Path, str] = None,
    seed: int = 0,
    config: Union[Path, str, Dict[str, Dict]] = None,
    year: Optional[int] = 2020,
    state: Optional[str] = None,
    verbose: bool = False,
    engine: Literal["pandas", "dask"] = "pandas",
) -> DataFrame:
    """
    Generates a pseudopeople W2 and 1099 tax dataset which represents
    simulated tax form data.

    :param source:

        The root directory containing pseudopeople simulated population
        data. Defaults to using the included sample population when
        source is `None`.

    :param seed:

        An integer seed for randomness. Defaults to 0.

    :param config:

        An optional override to the default configuration. Can be a path
        to a configuration YAML file, a configuration dictionary, or the
        sentinel value `pseudopeople.NO_NOISE`, which will generate a
        dataset without any configurable noise.

    :param year:

        The tax year for which to generate records (format YYYY, e.g.,
        2036); the simulated dataset will contain the W2 & 1099 tax
        forms filed by simulated employers for the specified year.
        Default is 2020. If `None` is passed instead, data for all
        available years are included in the returned dataset.

    :param state:

        The US state for which to generate tax records from the
        simulated population, or `None` (default) to generate data for
        all available US states. The returned dataset will contain W2 &
        1099 tax forms filed for simulants living in the specified state
        during the specified tax year. Can be a full state name or a
        state abbreviation (e.g., "Ohio" or "OH").

    :param verbose:

        Log with verbosity if `True`. Default is `False`.

    :param engine:

        Engine to use for loading data. Determines the return type.
        Default is "pandas" which returns a pandas DataFrame.

    :return:

        A DataFrame of simulated W2 and 1099 tax data.

    :raises ConfigurationError:

        An invalid `config` is provided.

    :raises DataSourceError:

        An invalid pseudopeople simulated population data source is
        provided.

    :raises ValueError:

        The simulated population has no data for this dataset in the
        specified year or state.
    """
    user_filters = []
    if year is not None:
        user_filters.append((DATASETS.tax_w2_1099.date_column_name, "==", year))
        seed = seed * 10_000 + year
    if state is not None:
        user_filters.append(
            (DATASETS.tax_w2_1099.state_column_name, "==", get_state_abbreviation(state))
        )
    return _generate_dataset(
        DATASETS.tax_w2_1099, source, seed, config, user_filters, verbose, engine_name=engine
    )


def generate_women_infants_and_children(
    source: Union[Path, str] = None,
    seed: int = 0,
    config: Union[Path, str, Dict[str, Dict]] = None,
    year: Optional[int] = 2020,
    state: Optional[str] = None,
    verbose: bool = False,
    engine: Literal["pandas", "dask"] = "pandas",
) -> DataFrame:
    """
    Generates a pseudopeople WIC dataset which represents a simulated
    version of the administrative data that would be recorded by WIC.
    This is a yearly file of information about all simulants enrolled in
    the program as of the end of that year.

    The Special Supplemental Nutrition Program for Women, Infants, and
    Children (WIC) is a government benefits program designed to support
    mothers and young children. The main qualifications are income and
    the presence of young children in the home.

    :param source:

        The root directory containing pseudopeople simulated population
        data. Defaults to using the included sample population when
        source is `None`.

    :param seed:

        An integer seed for randomness. Defaults to 0.

    :param config:

        An optional override to the default configuration. Can be a path
        to a configuration YAML file, a configuration dictionary, or the
        sentinel value `pseudopeople.NO_NOISE`, which will generate a
        dataset without any configurable noise.

    :param year:

        The year for which to generate WIC administrative records
        (format YYYY, e.g., 2036); the simulated dataset will contain
        records for simulants enrolled in WIC at the end of the
        specified year (or on May 1, 2041 if `year=2041` since that is
        the end date of the simulation). Default is 2020. If `None` is
        passed instead, data for all available years are included in the
        returned dataset.

    :param state:

        The US state for which to generate WIC administrative records
        from the simulated population, or `None` (default) to generate
        data for all available US states. The returned dataset will
        contain records for enrolled simulants living in the specified
        state at the end of the specified year (or on May 1, 2041 if
        `year=2041` since that is the end date of the simulation). Can
        be a full state name or a state abbreviation (e.g., "Ohio" or
        "OH").

    :param verbose:

        Log with verbosity if `True`. Default is `False`.

    :param engine:

        Engine to use for loading data. Determines the return type.
        Default is "pandas" which returns a pandas DataFrame.

    :return:

        A DataFrame of simulated WIC data.

    :raises ConfigurationError:

        An invalid `config` is provided.

    :raises DataSourceError:

        An invalid pseudopeople simulated population data source is
        provided.

    :raises ValueError:

        The simulated population has no data for this dataset in the
        specified year or state.
    """
    user_filters = []
    if year is not None:
        user_filters.append((DATASETS.wic.date_column_name, "==", year))
        seed = seed * 10_000 + year
    if state is not None:
        user_filters.append(
            (DATASETS.wic.state_column_name, "==", get_state_abbreviation(state))
        )
    return _generate_dataset(
        DATASETS.wic, source, seed, config, user_filters, verbose, engine_name=engine
    )


def generate_social_security(
    source: Union[Path, str] = None,
    seed: int = 0,
    config: Union[Path, str, Dict[str, Dict]] = None,
    year: Optional[int] = 2020,
    verbose: bool = False,
    engine: Literal["pandas", "dask"] = "pandas",
) -> DataFrame:
    """
    Generates a pseudopeople SSA dataset which represents simulated
    Social Security Administration (SSA) data.

    :param source:

        The root directory containing pseudopeople simulated population
        data. Defaults to using the included sample population when
        source is `None`.

    :param seed:

        An integer seed for randomness. Defaults to 0.

    :param config:

        An optional override to the default configuration. Can be a path
        to a configuration YAML file, a configuration dictionary, or the
        sentinel value `pseudopeople.NO_NOISE`, which will generate a
        dataset without any configurable noise.

    :param year:

        The final year of simulated social security records to include
        in the dataset (format YYYY, e.g., 2036); will also include
        records from all previous years. Default is 2020. If `None` is
        passed instead, data for all available years are included in the
        returned dataset.

    :param verbose:

        Log with verbosity if `True`. Default is `False`.

    :param engine:

        Engine to use for loading data. Determines the return type.
        Default is "pandas" which returns a pandas DataFrame.

    :return:

        A DataFrame of simulated SSA data.

    :raises ConfigurationError:

        An invalid `config` is provided.

    :raises DataSourceError:

        An invalid pseudopeople simulated population data source is
        provided.

    :raises ValueError:

        The simulated population has no data for this dataset in the
        specified year or any prior years.
    """
    user_filters = []
    if year is not None:
        try:
            user_filters.append(
                (
                    DATASETS.ssa.date_column_name,
                    "<=",
                    pd.Timestamp(year=year, month=12, day=31),
                )
            )
        except (pd.errors.OutOfBoundsDatetime, ValueError):
            raise ValueError(f"Invalid year provided: '{year}'")
        seed = seed * 10_000 + year
    return _generate_dataset(
        DATASETS.ssa, source, seed, config, user_filters, verbose, engine_name=engine
    )


def generate_taxes_1040(
    source: Union[Path, str] = None,
    seed: int = 0,
    config: Union[Path, str, Dict[str, Dict]] = None,
    year: Optional[int] = 2020,
    state: Optional[str] = None,
    verbose: bool = False,
    engine: Literal["pandas", "dask"] = "pandas",
) -> DataFrame:
    """
    Generates a pseudopeople 1040 tax dataset which represents simulated
    tax form data.

    :param source:

        The root directory containing pseudopeople simulated population
        data. Defaults to using the included sample population when
        source is `None`.

    :param seed:

        An integer seed for randomness. Defaults to 0.

    :param config:

        An optional override to the default configuration. Can be a path
        to a configuration YAML file, a configuration dictionary, or the
        sentinel value `pseudopeople.NO_NOISE`, which will generate a
        dataset without any configurable noise.

    :param year:

        The tax year for which to generate records (format YYYY, e.g.,
        2036); the simulated dataset will contain the 1040 tax forms
        filed by simulants for the specified year. Default is 2020. If
        `None` is passed instead, data for all available years are
        included in the returned dataset.

    :param state:

        The US state for which to generate tax records from the
        simulated population, or `None` (default) to generate data for
        all available US states. The returned dataset will contain 1040
        tax forms filed by simulants living in the specified state
        during the specified tax year. Can be a full state name or a
        state abbreviation (e.g., "Ohio" or "OH").

    :param verbose:

        Log with verbosity if `True`. Default is `False`.

    :param engine:

        Engine to use for loading data. Determines the return type.
        Default is "pandas" which returns a pandas DataFrame.

    :return:

        A DataFrame of simulated 1040 tax data.

    :raises ConfigurationError:

        An invalid `config` is provided.

    :raises DataSourceError:

        An invalid pseudopeople simulated population data source is
        provided.

    :raises ValueError:

        The simulated population has no data for this dataset in the
        specified year or state.
    """
    user_filters = []
    if year is not None:
        user_filters.append((DATASETS.tax_1040.date_column_name, "==", year))
        seed = seed * 10_000 + year
    if state is not None:
        user_filters.append(
            (DATASETS.tax_1040.state_column_name, "==", get_state_abbreviation(state))
        )
    return _generate_dataset(
        DATASETS.tax_1040, source, seed, config, user_filters, verbose, engine_name=engine
    )


def fetch_filepaths(dataset: Dataset, source: Path) -> Union[List, List[dict]]:
    # returns a list of filepaths for all Datasets
    data_paths = get_dataset_filepaths(source, dataset.name)

    return data_paths


def validate_data_path_suffix(data_paths) -> None:
    suffix = set(x.suffix for x in data_paths)
    if len(suffix) > 1:
        raise DataSourceError(
            f"Only one type of file extension expected but more than one found: {suffix}. "
            "Please provide the path to the unmodified root data directory."
        )

    return None


def get_dataset_filepaths(source: Path, dataset_name: str) -> List[Path]:
    directory = source / dataset_name
    dataset_paths = [x for x in directory.glob(f"{dataset_name}*")]
    sorted_dataset_paths = sorted(dataset_paths)
    return sorted_dataset_paths<|MERGE_RESOLUTION|>--- conflicted
+++ resolved
@@ -90,7 +90,6 @@
             else data_file_paths
         )
 
-<<<<<<< HEAD
         for data_file_index, data_file_path in enumerate(iterator):
             logger.debug(f"Loading data from {data_file_path}.")
             data = load_standard_dataset(
@@ -114,12 +113,9 @@
             )
         noised_dataset = pd.concat(noised_dataset, ignore_index=True)
 
-        # Known pandas bug: pd.concat does not preserve category dtypes so we coerce
-        # again after concat (https://github.com/pandas-dev/pandas/issues/51362)
         noised_dataset = _coerce_dtypes(
             noised_dataset,
             dataset,
-            cleanse_int_cols=True,
         )
     else:
         # Let dask deal with how to partition the shards -- we pass it the
@@ -149,34 +145,6 @@
             ),
             meta=[(c.name, c.dtype_name) for c in dataset.columns],
         )
-=======
-    for data_path_index, data_path in enumerate(iterator):
-        logger.debug(f"Loading data from {data_path}.")
-        data = _load_data_from_path(data_path, user_filters)
-        if data.empty:
-            continue
-        data = _reformat_dates_for_noising(data, dataset)
-        data = _clean_input_data(data, dataset)
-        # Use a different seed for each data file/shard, otherwise the randomness will duplicate
-        # and the Nth row in each shard will get the same noise
-        data_path_seed = f"{seed}_{data_path_index}"
-        noised_data = noise_dataset(dataset, data, configuration_tree, data_path_seed)
-        noised_data = _extract_columns(dataset.columns, noised_data)
-        noised_dataset.append(noised_data)
-
-    # Check if all shards for the dataset are empty
-    if len(noised_dataset) == 0:
-        raise ValueError(
-            "Invalid value provided for 'state' or 'year'. No data found with "
-            f"the user provided 'state' or 'year' filters at {data_path}."
-        )
-    noised_dataset = pd.concat(noised_dataset, ignore_index=True)
-
-    noised_dataset = _coerce_dtypes(
-        noised_dataset,
-        dataset,
-    )
->>>>>>> 0322ed94
 
     logger.debug("*** Finished ***")
 
@@ -187,7 +155,7 @@
     data: pd.DataFrame, dataset: Dataset, configuration_tree: LayeredConfigTree, seed: Any
 ) -> pd.DataFrame:
     data = _reformat_dates_for_noising(data, dataset)
-    data = _coerce_dtypes(data, dataset)
+    data = _clean_input_data(data, dataset)
     noised_data = noise_dataset(dataset, data, configuration_tree, seed)
     noised_data = _extract_columns(dataset.columns, noised_data)
     return noised_data
