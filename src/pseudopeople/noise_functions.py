--- conflicted
+++ resolved
@@ -238,7 +238,6 @@
     return noised_column
 
 
-<<<<<<< HEAD
 # def generate_nicknames(
 #     column: pd.Series,
 #     configuration: ConfigTree,
@@ -255,59 +254,6 @@
 #     """
 #     # todo actually generate nicknames
 #     return column
-
-
-# def generate_fake_names(
-#     column: pd.Series,
-#     configuration: ConfigTree,
-#     randomness_stream: RandomnessStream,
-#     additional_key: Any,
-# ) -> pd.Series:
-#     """
-
-#     :param column:
-#     :param configuration:
-#     :param randomness_stream:
-#     :param additional_key: Key for RandomnessStream
-#     :return:
-#     """
-#     # todo actually generate fake names
-#     return column
-
-
-# def generate_phonetic_errors(
-#     column: pd.Series,
-#     configuration: ConfigTree,
-#     randomness_stream: RandomnessStream,
-#     additional_key: Any,
-# ) -> pd.Series:
-#     """
-
-#     :param column:
-#     :param configuration:
-#     :param randomness_stream:
-#     :param additional_key: Key for RandomnessStream
-#     :return:
-#     """
-#     # todo actually generate fake names
-#     return column
-=======
-def generate_nicknames(
-    column: pd.Series,
-    configuration: ConfigTree,
-    randomness_stream: RandomnessStream,
-    additional_key: Any,
-) -> pd.Series:
-    """
-
-    :param column:
-    :param configuration:
-    :param randomness_stream:
-    :param additional_key: Key for RandomnessStream
-    :return:
-    """
-    # todo actually generate nicknames
-    return column
 
 
 def generate_fake_names(
@@ -339,23 +285,22 @@
     return pd.Series(new_values, index=column.index)
 
 
-def generate_phonetic_errors(
-    column: pd.Series,
-    configuration: ConfigTree,
-    randomness_stream: RandomnessStream,
-    additional_key: Any,
-) -> pd.Series:
-    """
-
-    :param column:
-    :param configuration:
-    :param randomness_stream:
-    :param additional_key: Key for RandomnessStream
-    :return:
-    """
-    # todo actually generate fake names
-    return column
->>>>>>> ea2bf701
+# def generate_phonetic_errors(
+#     column: pd.Series,
+#     configuration: ConfigTree,
+#     randomness_stream: RandomnessStream,
+#     additional_key: Any,
+# ) -> pd.Series:
+#     """
+
+#     :param column:
+#     :param configuration:
+#     :param randomness_stream:
+#     :param additional_key: Key for RandomnessStream
+#     :return:
+#     """
+#     # todo actually generate fake names
+#     return column
 
 
 def generate_missing_data(column: pd.Series, *_: Any) -> pd.Series:
