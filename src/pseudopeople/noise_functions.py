from typing import Any

import numpy as np
import pandas as pd
import yaml
from vivarium import ConfigTree
from vivarium.framework.randomness import RandomnessStream

from pseudopeople.constants import paths
from pseudopeople.utilities import vectorized_choice


def omit_rows(
    form_data: float,
    configuration: ConfigTree,
    randomness_stream: RandomnessStream,
) -> pd.DataFrame:
    """

    :param form_data:
    :param configuration:
    :param randomness_stream:
    :return:
    """
    # todo actually omit rows
    return form_data


def duplicate_rows(
    form_data: float,
    configuration: ConfigTree,
    randomness_stream: RandomnessStream,
) -> pd.DataFrame:
    """

    :param form_data:
    :param configuration:
    :param randomness_stream:
    :return:
    """
    # todo actually duplicate rows
    return form_data


def generate_incorrect_selections(
    column: pd.Series,
    _: ConfigTree,
    randomness_stream: RandomnessStream,
    additional_key: Any,
) -> pd.Series:
    """
    Function that takes a categorical series and applies noise so some values has been replace with other options from
    a list.

    :param column:  A categorical pd.Series
    :param _: ConfigTree with rate at which to blank the data in column.
    :param randomness_stream:  RandomnessStream to utilize Vivarium CRN.
    :param additional_key: Key for RandomnessStream
    :returns: pd.Series where data has been noised with other values from a list of possibilities
    """

    selection_type = {
        "employer_state": "state",
        "mailing_address_state": "state",
    }.get(str(column.name), column.name)

    selection_options = pd.read_csv(paths.INCORRECT_SELECT_NOISE_OPTIONS_DATA)

    # Get possible noise values
    # todo: Update with exclusive resampling when vectorized_choice is improved
    options = selection_options.loc[selection_options[selection_type].notna(), selection_type]
    new_values = vectorized_choice(
        options=options,
        n_to_choose=len(column),
        randomness_stream=randomness_stream,
        additional_key=f"{additional_key}_{column.name}_incorrect_select_choice",
    ).to_numpy()

    return pd.Series(new_values, index=column.index)


def generate_within_household_copies(
    column: pd.Series,
    configuration: ConfigTree,
    randomness_stream: RandomnessStream,
    additional_key: Any,
) -> pd.Series:
    """

    :param column:
    :param configuration:
    :param randomness_stream:
    :param additional_key: Key for RandomnessStream
    :return:
    """
    # todo actually duplicate rows
    return column


def swap_months_and_days(
    column: pd.Series,
    configuration: ConfigTree,
    randomness_stream: RandomnessStream,
    additional_key: Any,
) -> pd.Series:
    """

    :param column:
    :param configuration:
    :param randomness_stream:
    :param additional_key: Key for RandomnessStream
    :return:
    """
    # todo actually duplicate rows
    return column


def miswrite_zipcodes(
    column: pd.Series,
    configuration: ConfigTree,
    randomness_stream: RandomnessStream,
    additional_key: Any,
) -> pd.Series:
    """

    :param column:
    :param configuration:
    :param randomness_stream:
    :param additional_key: Key for RandomnessStream
    :return:
    """
    # todo actually duplicate rows
    return column


def miswrite_ages(
    column: pd.Series,
    configuration: ConfigTree,
    randomness_stream: RandomnessStream,
    additional_key: Any,
) -> pd.Series:
    """Function to mis-write ages based on perturbation parameters included in
    the config file.

    :param column: pd.Series of ages
    :param configuration: ConfigTree
    :param randomness_stream: Vivarium RandomnessStream
    :param additional_key: additional key used for randomness_stream calls
    :return:
    """
    possible_perturbations = configuration.possible_perturbations.to_dict()
    perturbations = vectorized_choice(
        options=list(possible_perturbations.keys()),
        weights=list(possible_perturbations.values()),
        n_to_choose=len(column),
        randomness_stream=randomness_stream,
        additional_key=f"{additional_key}_{column.name}_miswrite_ages",
    )
    new_values = column.astype(float).astype(int) + perturbations
    # Reflect negative values to positive
    new_values[new_values < 0] *= -1
    # If new age == original age, subtract 1
    new_values[new_values == column.astype(int)] -= 1

    return new_values.astype(str)


def miswrite_numerics(
    column: pd.Series,
    configuration: ConfigTree,
    randomness_stream: RandomnessStream,
    additional_key: Any,
) -> pd.Series:
    """
    Function that noises numeric characters in a series.

<<<<<<< HEAD
    :param column:
    :param configuration:
    :param randomness_stream:
=======
    :param column: A pd.Series
    :param configuration: ConfigTree object containing noise level
    :param randomness_stream: RandomnessStream for CRN framework.
>>>>>>> 3cd699c5
    :param additional_key: Key for RandomnessStream

    returns: pd.Series with some numeric values experiencing noise.
    """
<<<<<<< HEAD
    # todo actually duplicate rows
    return column
=======

    # This is a fix to not replacing the original token for noise options
    token_noise_level = configuration.token_noise_level / 0.9
    rng = np.random.default_rng(randomness_stream.seed)
    column = column.astype(str)
    longest_str = column.str.len().max()
    same_len_col = column.str.pad(longest_str, side="right")
    is_number = pd.concat(
        [same_len_col.str[i].str.isdigit() for i in range(longest_str)], axis=1
    )

    replace = (rng.random(is_number.shape) < token_noise_level) & is_number
    random_digits = rng.choice(list("0123456789"), is_number.shape)

    # Choose and replace values for a noised series
    noised_column = pd.Series("", index=column.index)
    digits = []
    for i in range(len(is_number.columns)):
        digit = np.where(replace.iloc[:, i], random_digits[:, i], same_len_col.str[i])
        digit = pd.Series(digit, index=column.index, name=column.name)
        digits.append(digit)
        noised_column = noised_column + digits[i]
    noised_column.str.strip()

    return noised_column
>>>>>>> 3cd699c5


def generate_nicknames(
    column: pd.Series,
    configuration: ConfigTree,
    randomness_stream: RandomnessStream,
    additional_key: Any,
) -> pd.Series:
    """

    :param column:
    :param configuration:
    :param randomness_stream:
    :param additional_key: Key for RandomnessStream
    :return:
    """
    # todo actually generate nicknames
    return column


def generate_fake_names(
    column: pd.Series,
    configuration: ConfigTree,
    randomness_stream: RandomnessStream,
    additional_key: Any,
) -> pd.Series:
    """

    :param column:
    :param configuration:
    :param randomness_stream:
    :param additional_key: Key for RandomnessStream
    :return:
    """
    # todo actually generate fake names
    return column


def generate_phonetic_errors(
    column: pd.Series,
    configuration: ConfigTree,
    randomness_stream: RandomnessStream,
    additional_key: Any,
) -> pd.Series:
    """

    :param column:
    :param configuration:
    :param randomness_stream:
    :param additional_key: Key for RandomnessStream
    :return:
    """
    # todo actually generate fake names
    return column


def generate_missing_data(column: pd.Series, *_: Any) -> pd.Series:
    """
    Function that takes a column and blanks out all values.

    :param column:  pd.Series of data
    :returns: pd.Series of empty strings with the index of column.
    """

    return pd.Series("", index=column.index)


def generate_typographical_errors(
    column: pd.Series,
    configuration: ConfigTree,
    randomness_stream: RandomnessStream,
    additional_key: Any,
) -> pd.Series:
    """Function that takes a column and applies noise to the string values
    representative of keyboard mistyping.

    :param column:  pd.Series of data
    :param configuration: ConfigTree object containing noising parameters
    :param randomness_stream:  RandomnessStream to utilize Vivarium CRN
    :param additional_key: Key for RandomnessStream
    :returns: pd.Series of column with noised data
    """

    with open(paths.QWERTY_ERRORS) as f:
        qwerty_errors = yaml.full_load(f)

    def keyboard_corrupt(truth, corrupted_pr, addl_pr, rng):
        """For each string, loop through each character and determine if
        it is to be corrupted. If so, uniformly choose from the appropriate
        values to mistype. Also determine which mistyped characters should
        include the original value and, if it does, include the original value
        after the mistyped value
        """
        err = ""
        i = 0
        while i < len(truth):
            error_introduced = False
            token = truth[i : (i + 1)]
            if token in qwerty_errors and not error_introduced:
                random_number = rng.uniform()
                if random_number < corrupted_pr:
                    err += rng.choice(qwerty_errors[token])
                    random_number = rng.uniform()
                    if random_number < addl_pr:
                        err += token
                    i += 1
                    error_introduced = True
            if not error_introduced:
                err += truth[i : (i + 1)]
                i += 1
        return err

    token_noise_level = configuration.token_noise_level
    include_original_token_level = configuration.include_original_token_level

    rng = np.random.default_rng(seed=randomness_stream.seed)
    for idx in column.index:
        noised_value = keyboard_corrupt(
            column[idx],
            token_noise_level,
            include_original_token_level,
            rng,
        )
        column[idx] = noised_value

    return column


def generate_ocr_errors(
    column: pd.Series,
    configuration: ConfigTree,
    randomness_stream: RandomnessStream,
    additional_key: Any,
) -> pd.Series:
    """

    :param column:
    :param configuration:
    :param randomness_stream:
    :param additional_key: Key for RandomnessStream
    :return:
    """
    # todo actually generate OCR errors
    return column<|MERGE_RESOLUTION|>--- conflicted
+++ resolved
@@ -174,23 +174,13 @@
     """
     Function that noises numeric characters in a series.
 
-<<<<<<< HEAD
-    :param column:
-    :param configuration:
-    :param randomness_stream:
-=======
     :param column: A pd.Series
     :param configuration: ConfigTree object containing noise level
     :param randomness_stream: RandomnessStream for CRN framework.
->>>>>>> 3cd699c5
     :param additional_key: Key for RandomnessStream
 
     returns: pd.Series with some numeric values experiencing noise.
     """
-<<<<<<< HEAD
-    # todo actually duplicate rows
-    return column
-=======
 
     # This is a fix to not replacing the original token for noise options
     token_noise_level = configuration.token_noise_level / 0.9
@@ -216,7 +206,6 @@
     noised_column.str.strip()
 
     return noised_column
->>>>>>> 3cd699c5
 
 
 def generate_nicknames(
