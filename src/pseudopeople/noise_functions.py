from typing import Any

import numpy as np
import pandas as pd
import yaml
from vivarium import ConfigTree
from vivarium.framework.randomness import RandomnessStream

from pseudopeople.configuration import Keys
from pseudopeople.constants import data_values, paths
from pseudopeople.constants.metadata import Attributes, DatasetNames
from pseudopeople.data.fake_names import fake_first_names, fake_last_names
from pseudopeople.exceptions import ConfigurationError
from pseudopeople.noise_scaling import load_nicknames_data
from pseudopeople.utilities import (
    get_index_to_noise,
    load_ocr_errors_dict,
    two_d_array_choice,
    vectorized_choice,
)


def omit_rows(
    dataset_name: str,
    dataset_data: pd.DataFrame,
    configuration: ConfigTree,
    randomness_stream: RandomnessStream,
) -> pd.DataFrame:
    """
    Function that omits rows from a dataset and returns only the remaining rows.  Note that for the ACS and CPS datasets
      we need to account for oversampling in the PRL simulation so a helper function has been hadded here to do so.
    :param dataset_name: Dataset object being noised
    :param dataset_data:  pd.DataFrame of one of the dataset types used in Pseudopeople
    :param configuration: ConfigTree object containing noise level values
    :param randomness_stream: RandomnessStream object to make random selection for noise
    :return: pd.DataFrame with rows from the original dataframe removed
    """

    noise_level = configuration[Keys.ROW_PROBABILITY]
    # Omit rows
    to_noise_index = get_index_to_noise(
        dataset_data,
        noise_level,
        randomness_stream,
        f"{dataset_name}_omit_choice",
    )
    noised_data = dataset_data.loc[dataset_data.index.difference(to_noise_index)]

    return noised_data


def _get_census_omission_noise_levels(
    population: pd.DataFrame,
    base_probability: float = data_values.DO_NOT_RESPOND_BASE_PROBABILITY,
) -> pd.Series:
    """
    Helper function for do_not_respond noising based on demography of age, race/ethnicity, and sex.

    :param population: a dataset containing records of simulants
    :param base_probability: base probability for do_not_respond
    :return: a pd.Series of probabilities
    """
    probabilities = pd.Series(base_probability, index=population.index)
    probabilities += (
        population["race_ethnicity"]
        .astype(str)
        .map(data_values.DO_NOT_RESPOND_ADDITIVE_PROBABILITY_BY_RACE)
    )
    for sex in ["Female", "Male"]:
        sex_mask = population["sex"] == sex
        age_bins = pd.cut(
            x=population[sex_mask]["age"],
            bins=data_values.DO_NOT_RESPOND_ADDITIVE_PROBABILITY_BY_SEX_AGE[sex].index,
        )
        probabilities[sex_mask] += age_bins.map(
            data_values.DO_NOT_RESPOND_ADDITIVE_PROBABILITY_BY_SEX_AGE[sex]
        ).astype(float)
    probabilities[probabilities < 0.0] = 0.0
    probabilities[probabilities > 1.0] = 1.0
    return probabilities


def apply_do_not_respond(
    dataset_name: str,
    dataset_data: pd.DataFrame,
    configuration: ConfigTree,
    randomness_stream: RandomnessStream,
) -> pd.DataFrame:
    """
    Applies targeted omission based on demographic model for census and surveys.

    :param dataset_name: Dataset object name being noised
    :param dataset_data:  pd.DataFrame of one of the form types used in Pseudopeople
    :param configuration: ConfigTree object containing noise level values
    :param randomness_stream: RandomnessStream object to make random selection for noise
    :return: pd.DataFrame with rows from the original dataframe removed
    """
    required_columns = ("age", "race_ethnicity", "sex")
    missing_columns = [col for col in required_columns if col not in dataset_data.columns]
    if len(missing_columns):
        raise ValueError(
            f"Dataset {dataset_name} is missing required columns: {missing_columns}"
        )

    # do_not_respond noise_levels are based on census
    noise_levels = _get_census_omission_noise_levels(dataset_data)

    # Apply an overall non-response rate of 27.6% for Current Population Survey (CPS)
    if dataset_name == DatasetNames.CPS:
        noise_levels += 0.276

    # Apply user-configured noise level
    configured_noise_level = configuration[Keys.ROW_PROBABILITY]
    default_noise_level = data_values.DEFAULT_DO_NOT_RESPOND_ROW_PROBABILITY[dataset_name]
    noise_levels = noise_levels * (configured_noise_level / default_noise_level)

    # Account for ACS and CPS oversampling
    if dataset_name in [DatasetNames.ACS, DatasetNames.CPS]:
        noise_levels = 0.5 + noise_levels / 2

    to_noise_idx = get_index_to_noise(
        dataset_data, noise_levels, randomness_stream, f"do_not_respond_{dataset_name}"
    )
    noised_data = dataset_data.loc[dataset_data.index.difference(to_noise_idx)]

    return noised_data


# def duplicate_rows(
#     dataset_data: pd.DataFrame,
#     configuration: ConfigTree,
#     randomness_stream: RandomnessStream,
# ) -> pd.DataFrame:
#     """

#     :param dataset_data:
#     :param configuration:
#     :param randomness_stream:
#     :return:
#     """
#     # todo actually duplicate rows
#     return dataset_data


def choose_wrong_options(
    column: pd.Series,
    _: ConfigTree,
    randomness_stream: RandomnessStream,
    additional_key: Any,
) -> pd.Series:
    """
    Function that takes a categorical series and applies noise so some values has been replace with other options from
    a list.

    :param column:  A categorical pd.Series
    :param _: ConfigTree with rate at which to blank the data in column.
    :param randomness_stream:  RandomnessStream to utilize Vivarium CRN.
    :param additional_key: Key for RandomnessStream
    :returns: pd.Series where data has been noised with other values from a list of possibilities
    """

    selection_type = {
        "employer_state": "state",
        "mailing_address_state": "state",
    }.get(str(column.name), column.name)

    selection_options = pd.read_csv(paths.INCORRECT_SELECT_NOISE_OPTIONS_DATA)

    # Get possible noise values
    # todo: Update with exclusive resampling when vectorized_choice is improved
    options = selection_options.loc[selection_options[selection_type].notna(), selection_type]
    new_values = vectorized_choice(
        options=options,
        n_to_choose=len(column),
        randomness_stream=randomness_stream,
        additional_key=f"{additional_key}_incorrect_select_choice",
    ).to_numpy()

    return pd.Series(new_values, index=column.index, name=column.name)


# def copy_from_household_members(
#     column: pd.Series,
#     configuration: ConfigTree,
#     randomness_stream: RandomnessStream,
#     additional_key: Any,
# ) -> pd.Series:
#     """

#     :param column:
#     :param configuration:
#     :param randomness_stream:
#     :param additional_key: Key for RandomnessStream
#     :return:
#     """
#     # todo actually duplicate rows
#     return column


def swap_months_and_days(
    column: pd.Series,
    configuration: ConfigTree,
    randomness_stream: RandomnessStream,
    additional_key: Any,
) -> pd.Series:
    """
    Function that swaps month and day of dates.

    :param column: pd.Series containing dates with the format YYYY-MM-DD
    :param configuration: ConfigTree object containing noise level values
    :param randomness_stream: Randomness Stream object for random choices using vivarium CRN framework
    :param additional_key: Key for RandomnessStream
    :return: Noised pd.Series where some dates have month and day swapped.
    """
    from pseudopeople.schema_entities import COLUMNS, DATEFORMATS

    column_type = COLUMNS.get_column(column.name)
    try:
        date_format = column_type.additional_attributes[Attributes.DATE_FORMAT]
    except KeyError:
        raise ConfigurationError(
            f"Error while running noise function `swap_months_and_days' on column '{column.name}'. "
            f"'{column.name}' does not have attribute date format. "
        )

    if date_format == DATEFORMATS.YYYYMMDD:  # YYYYMMDD
        year = column.str[:4]
        month = column.str[4:6]
        day = column.str[6:]
        noised = year + day + month
    elif date_format == DATEFORMATS.MM_DD_YYYY:  # MM/DD/YYYY
        year = column.str[6:]
        month = column.str[:3]
        day = column.str[3:6]
        noised = day + month + year
    else:
        raise ValueError(
            f"Invalid datetime format in {column.name}.  Please check input data."
        )

    return noised


def write_wrong_zipcode_digits(
    column: pd.Series,
    configuration: ConfigTree,
    randomness_stream: RandomnessStream,
    _: Any,
) -> pd.Series:
    """
    Function that noises a 5 digit zipcode

    :param column: A pd.Series of 5 digit zipcodes as strings
    :param configuration:  Config tree object at column node.
    :param randomness_stream:  RandomnessStream object from Vivarium framework
    :return: pd.Series of noised zipcodes
    """

    str_len = column.str.len()
    if (str_len != 5).sum() > 0:
        raise ValueError(
            "Zipcode data contains zipcodes that are not 5 digits long. Please check input data."
        )

    rng = np.random.default_rng(randomness_stream.seed)
    shape = (len(column), 5)

    # todo: Update when vectorized choice is improved
    possible_replacements = list("0123456789")
    # Scale up noise levels to adjust for inclusive sampling with all numbers
    scaleup_factor = 1 / (1 - (1 / len(possible_replacements)))
    # Get configuration values for each piece of 5 digit zipcode
    digit_probabilities = scaleup_factor * np.array(
        configuration[Keys.ZIPCODE_DIGIT_PROBABILITIES]
    )
    replace = rng.random(shape) < digit_probabilities
    random_digits = rng.choice(possible_replacements, shape)
    digits = []
    for i in range(5):
        digit = np.where(replace[:, i], random_digits[:, i], column.str[i])
        digit = pd.Series(digit, index=column.index, name=column.name)
        digits.append(digit)

    new_zipcodes = digits[0] + digits[1] + digits[2] + digits[3] + digits[4]
    return new_zipcodes


def misreport_ages(
    column: pd.Series,
    configuration: ConfigTree,
    randomness_stream: RandomnessStream,
    additional_key: Any,
) -> pd.Series:
    """Function to mis-write ages based on perturbation parameters included in
    the config file.

    :param column: pd.Series of ages
    :param configuration: ConfigTree
    :param randomness_stream: Vivarium RandomnessStream
    :param additional_key: additional key used for randomness_stream calls
    :return:
    """
    possible_perturbations = configuration[Keys.POSSIBLE_AGE_DIFFERENCES].to_dict()
    perturbations = vectorized_choice(
        options=list(possible_perturbations.keys()),
        weights=list(possible_perturbations.values()),
        n_to_choose=len(column),
        randomness_stream=randomness_stream,
        additional_key=f"{additional_key}_{column.name}_miswrite_ages",
    )
    new_values = column.astype(int) + perturbations
    # Reflect negative values to positive
    new_values[new_values < 0] *= -1
    # If new age == original age, subtract 1
    new_values[new_values == column.astype(int)] -= 1

    return new_values


def write_wrong_digits(
    column: pd.Series,
    configuration: ConfigTree,
    randomness_stream: RandomnessStream,
    _: Any,
) -> pd.Series:
    """
    Function that noises numeric characters in a series.

    :param column: A pd.Series
    :param configuration: ConfigTree object containing noise level
    :param randomness_stream: RandomnessStream for CRN framework.

    returns: pd.Series with some numeric values experiencing noise.
    """
    if column.empty:
        return column
    # This is a fix to not replacing the original token for noise options
    token_noise_level = configuration[Keys.TOKEN_PROBABILITY] / 0.9
    rng = np.random.default_rng(randomness_stream.seed)
    column = column.astype(str)
    longest_str = column.str.len().max()
    same_len_col = column.str.pad(longest_str, side="right")
    is_number = pd.concat(
        [same_len_col.str[i].str.isdigit() for i in range(longest_str)], axis=1
    )

    replace = (rng.random(is_number.shape) < token_noise_level) & is_number
    random_digits = rng.choice(list("0123456789"), is_number.shape)

    # Choose and replace values for a noised series
    noised_column = pd.Series("", index=column.index, name=column.name)
    digits = []
    for i in range(len(is_number.columns)):
        digit = np.where(replace.iloc[:, i], random_digits[:, i], same_len_col.str[i])
        digit = pd.Series(digit, index=column.index, name=column.name)
        digits.append(digit)
        noised_column = noised_column + digits[i]
    noised_column.str.strip()

    return noised_column


def use_nicknames(
    column: pd.Series,
    _: ConfigTree,
    randomness_stream: RandomnessStream,
    additional_key: Any,
) -> pd.Series:
    """
    Function that replaces a name with a choice of potential nicknames.

    :param column: pd.Series of names
    :param configuration: ConfigTree object containing noise level values
    :param randomness_stream: RandomnessStream object to use vivarium CRN framework.
    :param additional_key: Key for RandomnessStream
    :return: pd.Series of nicknames replacing original names
    """
    nicknames = load_nicknames_data()

    have_nickname_idx = column.index[column.isin(nicknames.index)]
    noised = two_d_array_choice(
        column.loc[have_nickname_idx], nicknames, randomness_stream, additional_key
    )
    column.loc[have_nickname_idx] = noised
    return column


def use_fake_names(
    column: pd.Series,
    _: ConfigTree,
    randomness_stream: RandomnessStream,
    additional_key: Any,
) -> pd.Series:
    """

    :param column: pd.Series of names
    :param _:  ConfigTree object with noise level values
    :param randomness_stream:  RandomnessStream instance of vivarium
    :param additional_key: Key for RandomnessStream
    :return:
    """
    name = column.name
    fake_first = fake_first_names
    fake_last = fake_last_names
    fake_names = {"first_name": fake_first, "last_name": fake_last}
    options = fake_names[name]

    new_values = vectorized_choice(
        options=options,
        n_to_choose=len(column),
        randomness_stream=randomness_stream,
        additional_key=f"{additional_key}_fake_names",
    )
    return pd.Series(new_values, index=column.index, name=column.name)


# def make_phonetic_errors(
#     column: pd.Series,
#     configuration: ConfigTree,
#     randomness_stream: RandomnessStream,
#     additional_key: Any,
# ) -> pd.Series:
#     """

#     :param column:
#     :param configuration:
#     :param randomness_stream:
#     :param additional_key: Key for RandomnessStream
#     :return:
#     """
#     # todo actually generate fake names
#     return column


def leave_blanks(column: pd.Series, *_: Any) -> pd.Series:
    """
    Function that takes a column and blanks out all values.

    :param column:  pd.Series of data
    :returns: pd.Series of empty strings with the index of column.
    """

    return pd.Series(np.nan, index=column.index)


def make_typos(
    column: pd.Series,
    configuration: ConfigTree,
    randomness_stream: RandomnessStream,
    _: Any,
) -> pd.Series:
    """Function that takes a column and applies noise to the string values
    representative of keyboard mistyping.

    :param column:  pd.Series of data
    :param configuration: ConfigTree object containing noising parameters
    :param randomness_stream:  RandomnessStream to utilize Vivarium CRN
    :returns: pd.Series of column with noised data
    """

    with open(paths.QWERTY_ERRORS) as f:
        qwerty_errors = yaml.full_load(f)

    def keyboard_corrupt(truth, corrupted_pr, addl_pr, rng):
        """For each string, loop through each character and determine if
        it is to be corrupted. If so, uniformly choose from the appropriate
        values to mistype. Also determine which mistyped characters should
        include the original value and, if it does, include the original value
        after the mistyped value
        """
        err = ""
        i = 0
        while i < len(truth):
            error_introduced = False
            token = truth[i : (i + 1)]
            if token in qwerty_errors and not error_introduced:
                random_number = rng.uniform()
                if random_number < corrupted_pr:
                    err += rng.choice(qwerty_errors[token])
                    random_number = rng.uniform()
                    if random_number < addl_pr:
                        err += token
                    i += 1
                    error_introduced = True
            if not error_introduced:
                err += truth[i : (i + 1)]
                i += 1
        return err

    token_noise_level = configuration[Keys.TOKEN_PROBABILITY]
    # TODO: remove this hard-coding
    include_token_probability_level = 0.1

    rng = np.random.default_rng(seed=randomness_stream.seed)
    column = column.astype(str)
    for idx in column.index:
        noised_value = keyboard_corrupt(
            column[idx],
            token_noise_level,
            include_token_probability_level,
            rng,
        )
        column[idx] = noised_value

    return column


<<<<<<< HEAD
def generate_ocr_errors(
    column: pd.Series,
    configuration: ConfigTree,
    randomness_stream: RandomnessStream,
    additional_key: Any,
) -> pd.Series:
    """
=======
# def make_ocr_errors(
#     column: pd.Series,
#     configuration: ConfigTree,
#     randomness_stream: RandomnessStream,
#     additional_key: Any,
# ) -> pd.Series:
#     """
>>>>>>> 12631563

    :param column:
    :param configuration:
    :param randomness_stream:
    :param additional_key: Key for RandomnessStream
    :return:
    """

    # Load OCR error dict
    ocr_error_dict = load_ocr_errors_dict()

    def ocr_corrupt(truth, corrupted_pr, rng):
        err = ""
        i = 0
        while i < len(truth):
            error_introduced = False
            for token_length in [3, 2, 1]:
                token = truth[i : (i + token_length)]
                if token in ocr_error_dict and not error_introduced:
                    if rng.uniform() < corrupted_pr:
                        err += rng.choice(ocr_error_dict[token])
                        i += token_length
                        error_introduced = True
                        break
            if not error_introduced:
                err += truth[i : (i + 1)]
                i += 1
        return err

    # Apply keyboard corrupt for OCR to column
    token_noise_level = configuration[Keys.TOKEN_PROBABILITY]
    rng = np.random.default_rng(seed=randomness_stream.seed)
    # Column should already be a string categorical?
    column = column.astype(str)
    for idx in column.index:
        noised_value = ocr_corrupt(
            column.loc[idx],
            token_noise_level,
            rng,
        )
        column[idx] = noised_value

    return column<|MERGE_RESOLUTION|>--- conflicted
+++ resolved
@@ -505,29 +505,18 @@
     return column
 
 
-<<<<<<< HEAD
-def generate_ocr_errors(
+def make_ocr_errors(
     column: pd.Series,
     configuration: ConfigTree,
     randomness_stream: RandomnessStream,
     additional_key: Any,
 ) -> pd.Series:
     """
-=======
-# def make_ocr_errors(
-#     column: pd.Series,
-#     configuration: ConfigTree,
-#     randomness_stream: RandomnessStream,
-#     additional_key: Any,
-# ) -> pd.Series:
-#     """
->>>>>>> 12631563
-
-    :param column:
-    :param configuration:
-    :param randomness_stream:
+    :param column: pd.Series
+    :param configuration: ConfigTree object contain noise and token noise level values
+    :param randomness_stream: RandomnessStream object for CRN
     :param additional_key: Key for RandomnessStream
-    :return:
+    :return: pd.Series of noised data
     """
 
     # Load OCR error dict
