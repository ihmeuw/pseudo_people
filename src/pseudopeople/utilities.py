--- conflicted
+++ resolved
@@ -14,19 +14,11 @@
     return RandomnessStream(form.value, lambda: pd.Timestamp("2020-04-01"), seed)
 
 
-<<<<<<< HEAD
-def get_configuration(user_config: Union[Path, str, Dict] = None) -> ConfigTree:
+def get_configuration(user_configuration: Union[Path, str, Dict] = None) -> ConfigTree:
     """
     Gets a noising configuration ConfigTree, optionally overridden by a user-provided YAML.
 
     :param user_config: A path to the YAML file or a dictionary defining user overrides for the defaults
-=======
-def get_configuration(user_configuration: Union[Path, str, dict] = None) -> ConfigTree:
-    """
-    Gets a noising configuration ConfigTree, optionally overridden by a user-provided YAML.
-
-    :param user_configuration: A dictionary or path to the YAML file defining user overrides for the defaults
->>>>>>> 3cd699c5
     :return: a ConfigTree object of the noising configuration
     """
     import pseudopeople
@@ -39,21 +31,16 @@
         data=Path(pseudopeople.__file__).resolve().parent / "default_configuration.yaml",
         layers=default_config_layers,
     )
-<<<<<<< HEAD
-    if user_config:
-        if isinstance(user_config, (Path, str)):
-            with open(user_config, "r") as f:
+    if user_configuration:
+        if isinstance(user_configuration, (Path, str)):
+            with open(user_configuration, "r") as f:
                 # TODO: Do we need to support other filetypes that yaml?
-                user_config = yaml.full_load(f)
-        user_config = format_user_configuration(user_config, noising_configuration)
-        noising_configuration.update(user_config, layer="user")
+                user_configuration = yaml.full_load(f)
+        user_configuration = format_user_configuration(user_configuration, noising_configuration)
+        noising_configuration.update(user_configuration, layer="user")
 
     validate_noising_configuration(noising_configuration)
 
-=======
-    if user_configuration:
-        noising_configuration.update(user_configuration, layer="user")
->>>>>>> 3cd699c5
     return noising_configuration
 
 
