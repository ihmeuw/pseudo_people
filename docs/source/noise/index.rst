--- conflicted
+++ resolved
@@ -179,13 +179,8 @@
     - Note that "borrowed" SSN only applies to the W-2 and 1099 dataset
   * - Income 
     - W-2 and 1099
-<<<<<<< HEAD
-    - Leave a field blank, make typos, make OCR errors
-    - Note that wages and income are on separate tax forms and noise is applied to each separately
-=======
-    - Leave a field blank, write the wrong digits, make typos
+    - Leave a field blank, write the wrong digits, make typos, make OCR errors
     - 
->>>>>>> 705a0ee8
   * - Employer ID
     - W-2 and 1099
     - Leave a field blank, write the wrong digits, make typos, make OCR errors
