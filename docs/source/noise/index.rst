--- conflicted
+++ resolved
@@ -180,11 +180,7 @@
   * - SSN
     - W-2 and 1099, SSA
     - Borrow a social security number, leave a field blank, write the wrong digits, make typos, make OCR errors
-<<<<<<< HEAD
-    - Note that 'borrow a social security number'only applies to the W-2 and 1099 dataset
-=======
     - Note that 'borrow a social security number' only applies to the W-2 and 1099 dataset
->>>>>>> 911f27b9
   * - Income 
     - W-2 and 1099
     - Leave a field blank, write the wrong digits, make typos, make OCR errors
