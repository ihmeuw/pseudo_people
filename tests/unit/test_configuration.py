from __future__ import annotations

import itertools
from collections.abc import Sequence
from pathlib import Path
from typing import Any

import pytest
import yaml
from _pytest.logging import LogCaptureFixture
from layered_config_tree import LayeredConfigTree
from pytest_mock import MockerFixture

from pseudopeople.configuration import NO_NOISE, Keys, get_configuration
from pseudopeople.configuration.generator import DEFAULT_NOISE_VALUES
from pseudopeople.configuration.interface import get_config
from pseudopeople.configuration.noise_configuration import NoiseConfiguration
from pseudopeople.configuration.validator import ConfigurationError
from pseudopeople.entity_types import ColumnNoiseType, NoiseType, RowNoiseType
from pseudopeople.filter import DataFilter
from pseudopeople.noise_entities import NOISE_TYPES
from pseudopeople.schema_entities import COLUMNS, DATASET_SCHEMAS, Column, DatasetSchema

PROBABILITY_VALUE_LOGS: list[tuple[str | float, str]] = [
    ("a", "must be floats or ints"),
    (-0.01, "must be between 0 and 1"),
    (1.01, "must be between 0 and 1"),
]
COLUMN_NOISE_TYPES = [
    noise_type for noise_type in NOISE_TYPES if isinstance(noise_type, ColumnNoiseType)
]
ROW_NOISE_TYPES = [
    noise_type
    for noise_type in NOISE_TYPES
    if isinstance(noise_type, RowNoiseType) and noise_type.name != "duplicate_with_guardian"
]


@pytest.fixture(scope="module")
def noise_config() -> NoiseConfiguration:
    return get_configuration()


def test_get_default_configuration(mocker: MockerFixture) -> None:
    """Tests that the default configuration can be retrieved."""
    mock = mocker.patch("pseudopeople.configuration.generator.LayeredConfigTree")
    _ = get_configuration()
    mock.assert_called_once_with(layers=["baseline", "default", "user"])


def test_default_configuration_structure() -> None:
    """Test that the default configuration structure is correct"""
    config = get_configuration()
    # Check datasets
    assert set(f.name for f in DATASET_SCHEMAS) == set(config.to_dict().keys())
    for dataset_schema in DATASET_SCHEMAS:
        # Check row noise
        for row_noise in dataset_schema.row_noise_types:
            validate_noise_type_config(dataset_schema, row_noise, config)
        for col in dataset_schema.columns:
            for noise_type in col.noise_types:
                validate_noise_type_config(dataset_schema, noise_type, config, col)


def validate_noise_type_config(
    dataset_schema: DatasetSchema,
    noise_type: NoiseType,
    config: NoiseConfiguration,
<<<<<<< HEAD
    column: Optional[Column] = None,
=======
    column: Column | None = None,
>>>>>>> 32a522b2
) -> None:
    # FIXME: Is there a way to allow for adding new keys when they
    #  don't exist in baseline? eg the for/if loops below depend on their
    #  being row_noise, token_noise, and additional parameters at the
    #  baseline level ('noise_type in col.noise_types')
    #  Would we ever want to allow for adding non-baseline default noise?
    column_name = column.name if column else None
    noise_key = Keys.ROW_NOISE if isinstance(noise_type, RowNoiseType) else Keys.COLUMN_NOISE
    if noise_type.probability is not None:
        config_probability = config.get_value(
            dataset_schema.name, noise_type.name, noise_type.probability_key, column_name
        )
        if not column:
            default_probability = (
                DEFAULT_NOISE_VALUES.get(dataset_schema.name, {})
                .get(noise_key, {})
                .get(noise_type.name, {})
                .get(noise_type.probability_key, "no default")
            )
        else:
            assert column
            default_probability = (
                DEFAULT_NOISE_VALUES.get(dataset_schema.name, {})
                .get(noise_key, {})
                .get(column.name, {})
                .get(noise_type.name, {})
                .get(noise_type.probability_key, "no default")
            )
        if default_probability == "no default":
            assert config_probability == noise_type.probability
        else:
            assert config_probability == default_probability
    if noise_type.additional_parameters:
        config_additional_parameters = {
            parameter: config.get_value(
                dataset_schema.name, noise_type.name, parameter, column_name
            )
            for parameter in noise_type.additional_parameters
            if parameter != noise_type.probability_key
        }
        if not column:
            default_additional_parameters = (
                DEFAULT_NOISE_VALUES.get(dataset_schema.name, {})
                .get(noise_key, {})
                .get(noise_type.name, {})
            )
        else:
            assert column
            default_additional_parameters = (
                DEFAULT_NOISE_VALUES.get(dataset_schema.name, {})
                .get(noise_key, {})
                .get(column.name, {})
                .get(noise_type.name, {})
            )
        default_additional_parameters = {
            k: v
            for k, v in default_additional_parameters.items()
            if k != noise_type.probability_key
        }
        if default_additional_parameters == {}:
            assert config_additional_parameters == noise_type.additional_parameters
        else:
            # Confirm config includes default values
            for key, value in default_additional_parameters.items():
                assert config_additional_parameters[key] == value
            # Check that non-default values are baseline
            baseline_keys = [
                k
                for k in config_additional_parameters
                if k not in default_additional_parameters
            ]
            for key, value in config_additional_parameters.items():
                if key not in baseline_keys:
                    continue
                assert noise_type.additional_parameters[key] == value


def test_get_configuration_with_user_override(mocker: MockerFixture) -> None:
    """Tests that the default configuration get updated when a user configuration is supplied."""
    mock = mocker.patch("pseudopeople.configuration.generator.LayeredConfigTree")
    config = {
        DATASET_SCHEMAS.census.name: {
            Keys.ROW_NOISE: {NOISE_TYPES.omit_row.name: {Keys.ROW_PROBABILITY: 0.05}},
            Keys.COLUMN_NOISE: {
                "first_name": {NOISE_TYPES.make_typos.name: {Keys.CELL_PROBABILITY: 0.05}}
            },
        }
    }
    _ = get_configuration(config)
    mock.assert_called_once_with(layers=["baseline", "default", "user"])
    update_calls = [
        call
        for call in mock.mock_calls
        if ".update({" in str(call) and "layer='user'" in str(call)
    ]
    assert len(update_calls) == 1


def test_loading_from_yaml(tmp_path: Path) -> None:
    overrides = {
        DATASET_SCHEMAS.census.name: {
            Keys.COLUMN_NOISE: {
                COLUMNS.age.name: {
                    NOISE_TYPES.misreport_age.name: {
                        Keys.CELL_PROBABILITY: 0.5,
                    },
                },
            },
        },
    }
    filepath = tmp_path / "user_dict.yaml"
    with open(filepath, "w") as file:
        yaml.dump(overrides, file)

    default_config: NoiseConfiguration = get_configuration()
    updated_config: NoiseConfiguration = get_configuration(filepath)

    default_probability = default_config.get_value(
        DATASET_SCHEMAS.census.name,
        NOISE_TYPES.misreport_age.name,
        Keys.POSSIBLE_AGE_DIFFERENCES,
        COLUMNS.age.name,
    )
    updated_probability = updated_config.get_value(
        DATASET_SCHEMAS.census.name,
        NOISE_TYPES.misreport_age.name,
        Keys.POSSIBLE_AGE_DIFFERENCES,
        COLUMNS.age.name,
    )
<<<<<<< HEAD

    assert default_probability == updated_probability

=======

    assert default_probability == updated_probability

>>>>>>> 32a522b2
    # check that 1 got replaced with 0.5 probability
    assert (
        updated_config.get_cell_probability(
            DATASET_SCHEMAS.census.name,
            NOISE_TYPES.misreport_age.name,
            COLUMNS.age.name,
        )
        == 0.5
    )


@pytest.mark.parametrize(
    "age_differences, expected",
    [
        ([-2, -1, 2], {-2: 1 / 3, -1: 1 / 3, 1: 0, 2: 1 / 3}),
        ({-2: 0.3, 1: 0.5, 2: 0.2}, {-2: 0.3, -1: 0, 1: 0.5, 2: 0.2}),
    ],
    ids=["list", "dict"],
)
def test_format_miswrite_ages(
    age_differences: list[int] | dict[int, float], expected: dict[int, float]
) -> None:
    """Test that user-supplied dictionary properly updates LayeredConfigTree object.
    This includes zero-ing out default values that don't exist in the user config
    """
    config: NoiseConfiguration = get_configuration(
        {
            DATASET_SCHEMAS.census.name: {
                Keys.COLUMN_NOISE: {
                    COLUMNS.age.name: {
                        NOISE_TYPES.misreport_age.name: {
                            Keys.POSSIBLE_AGE_DIFFERENCES: age_differences,
                        },
                    },
                },
            },
        }
    )
    age_differences_in_config = config.get_value(
        DATASET_SCHEMAS.census.name,
        NOISE_TYPES.misreport_age.name,
        Keys.POSSIBLE_AGE_DIFFERENCES,
        COLUMNS.age.name,
    )

    assert age_differences_in_config == expected


@pytest.mark.parametrize(
    "object_bad_type",
    [
        None,
        "foo",
        True,
        4,
        5.5,
    ],
)
def test_type_checking_all_levels(object_bad_type: Any) -> None:
    # At the top level only:
    # - A string can be passed, in which case it is interpreted as a file path
    # - None can be passed, in which case the defaults will be used
    if not isinstance(object_bad_type, str) and object_bad_type is not None:
        with pytest.raises(ConfigurationError, match="Invalid configuration type"):
            get_configuration(object_bad_type)

    with pytest.raises(ConfigurationError, match="must be a Dict"):
        get_configuration({DATASET_SCHEMAS.acs.name: object_bad_type})

    with pytest.raises(ConfigurationError, match="must be a Dict"):
        get_configuration({DATASET_SCHEMAS.acs.name: {Keys.ROW_NOISE: object_bad_type}})

    with pytest.raises(ConfigurationError, match="must be a Dict"):
        get_configuration(
            {
                DATASET_SCHEMAS.acs.name: {
                    Keys.ROW_NOISE: {NOISE_TYPES.do_not_respond.name: object_bad_type}
                }
            }
        )

    with pytest.raises(ConfigurationError, match="must be a Dict"):
        get_configuration({DATASET_SCHEMAS.acs.name: {Keys.COLUMN_NOISE: object_bad_type}})

    with pytest.raises(ConfigurationError, match="must be a Dict"):
        get_configuration(
            {
                DATASET_SCHEMAS.acs.name: {
                    Keys.COLUMN_NOISE: {COLUMNS.age.name: object_bad_type}
                }
            }
        )

    with pytest.raises(ConfigurationError, match="must be a Dict"):
        get_configuration(
            {
                DATASET_SCHEMAS.acs.name: {
                    Keys.COLUMN_NOISE: {
                        COLUMNS.age.name: {NOISE_TYPES.leave_blank.name: object_bad_type}
                    }
                }
            }
        )


@pytest.mark.parametrize(
    "config, match",
    [
        ({"fake_dataset": {}}, "Invalid dataset '.*' provided. Valid datasets are "),
        (
            {DATASET_SCHEMAS.acs.name: {"other_noise": {}}},
            "Invalid configuration key '.*' provided for dataset '.*'. ",
        ),
        (
            {DATASET_SCHEMAS.acs.name: {Keys.ROW_NOISE: {"fake_noise": {}}}},
            "Invalid noise type '.*' provided for dataset '.*'. ",
        ),
        (
            {
                DATASET_SCHEMAS.acs.name: {
                    Keys.ROW_NOISE: {NOISE_TYPES.do_not_respond.name: {"fake": {}}}
                }
            },
            "Invalid parameter '.*' provided for dataset '.*' and noise type '.*'. ",
        ),
        (
            {DATASET_SCHEMAS.acs.name: {Keys.COLUMN_NOISE: {"fake_column": {}}}},
            "Invalid column '.*' provided for dataset '.*'. ",
        ),
        (
            {
                DATASET_SCHEMAS.acs.name: {
                    Keys.COLUMN_NOISE: {COLUMNS.age.name: {"fake_noise": {}}}
                }
            },
            "Invalid noise type '.*' provided for dataset '.*' for column '.*'. ",
        ),
        (
            {
                DATASET_SCHEMAS.acs.name: {
                    Keys.COLUMN_NOISE: {
                        COLUMNS.age.name: {NOISE_TYPES.leave_blank.name: {"fake": 1}}
                    }
                }
            },
            "Invalid parameter '.*' provided for dataset '.*' for column '.*' and noise type '.*'",
        ),
    ],
    ids=[
        "invalid dataset",
        "invalid noise type",
        "invalid row noise type",
        "Invalid row noise type parameter",
        "Invalid column",
        "Invalid column noise type",
        "Invalid column noise type parameter",
    ],
)
def test_overriding_nonexistent_keys_fails(config: dict, match: str) -> None:
    with pytest.raises(ConfigurationError, match=match):
        get_configuration(config)


def get_noise_type_configs(
    noise_names: Sequence[NoiseType],
) -> list[tuple[NoiseType, str | float, str]]:
    configs = list(itertools.product(noise_names, PROBABILITY_VALUE_LOGS))
    return [(x[0], x[1][0], x[1][1]) for x in configs]


@pytest.mark.parametrize(
    "row_noise_type, value, match",
    get_noise_type_configs(ROW_NOISE_TYPES),
)
def test_validate_standard_parameters_failures_row_noise(
    row_noise_type: NoiseType, value: str | float, match: str
) -> None:
    """
    Tests valid configuration values for probability for row noise types.
    """
    dataset_name = [
        dataset for dataset in DATASET_SCHEMAS if row_noise_type in dataset.row_noise_types
    ][0].name
    with pytest.raises(ConfigurationError, match=match):
        get_configuration(
            {
                dataset_name: {
                    Keys.ROW_NOISE: {
                        row_noise_type.name: {
                            Keys.ROW_PROBABILITY: value,
                        },
                    },
                },
            },
        )


@pytest.mark.parametrize(
    "column_noise_type, value, match",
    get_noise_type_configs(COLUMN_NOISE_TYPES),
)
def test_validate_standard_parameters_failures_column_noise(
    column_noise_type: NoiseType, value: str | float, match: str
) -> None:
    """Test that a runtime error is thrown if a user provides bad standard
    probability values

    NOTE: This also includes cell_probability values and technically any
    other values not provided a unique validation function.
    """
    column_name = [
        column
        for column in COLUMNS
        if column_noise_type in column.noise_types
        and column in DATASET_SCHEMAS.census.columns
    ][0].name
    with pytest.raises(ConfigurationError, match=match):
        get_configuration(
            {
                DATASET_SCHEMAS.census.name: {
                    Keys.COLUMN_NOISE: {
                        column_name: {
                            column_noise_type.name: {
                                Keys.CELL_PROBABILITY: value,
                            },
                        },
                    },
                },
            },
        )


@pytest.mark.parametrize(
    "perturbations, match",
    [
        (-1, "must be a Dict or List"),
        ([], "empty"),
        ({}, "empty"),
        ([-1, 0.4, 1], "must be a List of ints"),
        ({-1: 0.5, 0.4: 0.2, 1: 0.3}, "must be a List of ints"),
        ([-1, 0, 1], "cannot include 0"),
        ({-1: 0.5, 4: 0.2, 0: 0.3}, "cannot include 0"),
        ({-1: 0.1, 1: 0.8}, "must sum to 1"),
        ({-1: 0.1, 1: "a"}, "must be floats or ints"),
        ({-1: -0.2, 1: 1.2}, "must be between 0 and 1"),
    ],
    ids=[
        "bad type",
        "empty list",
        "empty dict",
        "non-int keys list",
        "non-int keys dict",
        "include 0 list",
        "include 0 dict",
        "not sum to 1",
        "non-float values",
        "out of range",
    ],
)
def test_validate_miswrite_ages_failures(
    perturbations: int | dict | list, match: str
) -> None:
    """Test that a runtime error is thrown if the user provides bad possible_age_differences"""
    with pytest.raises(ConfigurationError, match=match):
        get_configuration(
            {
                DATASET_SCHEMAS.census.name: {
                    Keys.COLUMN_NOISE: {
                        COLUMNS.age.name: {
                            NOISE_TYPES.misreport_age.name: {
                                Keys.CELL_PROBABILITY: 1,
                                Keys.POSSIBLE_AGE_DIFFERENCES: perturbations,
                            },
                        },
                    },
                },
            },
        )


@pytest.mark.parametrize(
    "probabilities, match",
    [
        (0.2, "must be a List"),
        ([0.5, 0.5, 0.5, 0.5], "must be a List of 5"),
        ([0.2, 0.2, "foo", 0.2, 0.2], "must be floats or ints"),
        ([-0.1, 0.2, 0.2, 0.2, 0.2], "must be between 0 and 1"),
        ([1.01, 0.2, 0.2, 0.2, 0.2], "must be between 0 and 1"),
    ],
)
def test_validate_miswrite_zipcode_digit_probabilities_failures(
    probabilities: float, match: str
) -> None:
    """Test that a runtime error is thrown if the user provides bad zipcode_digit_probabilities"""
    with pytest.raises(ConfigurationError, match=match):
        get_configuration(
            {
                DATASET_SCHEMAS.census.name: {
                    Keys.COLUMN_NOISE: {
                        COLUMNS.zipcode.name: {
                            NOISE_TYPES.write_wrong_zipcode_digits.name: {
                                Keys.CELL_PROBABILITY: 1,
                                Keys.ZIPCODE_DIGIT_PROBABILITIES: probabilities,
                            },
                        },
                    },
                },
            },
        )


def test_get_config(caplog: LogCaptureFixture) -> None:
    config_1 = get_config()
    assert isinstance(config_1, dict)
    assert not caplog.records

    with pytest.raises(FileNotFoundError, match="No such file or directory"):
        get_config("Bad_file_path")

    config_2 = get_config(overrides=NO_NOISE)
    for dataset in config_2.keys():
        row_noise_dict = config_2[dataset][Keys.ROW_NOISE]
        column_dict = config_2[dataset][Keys.COLUMN_NOISE]
        for row_noise in row_noise_dict:
            for key, value in row_noise_dict[row_noise].items():
                assert row_noise_dict[row_noise][key] == 0.0
        for column in column_dict:
            column_noise_dict = column_dict[column]
            for column_noise in column_noise_dict:
                assert column_noise_dict[column_noise][Keys.CELL_PROBABILITY] == 0.0


def test_validate_choose_wrong_option_configuration(caplog: LogCaptureFixture) -> None:
    """
    Tests that warning is thrown if cell probability is higher than possible given the
    number of options.
    """
    column_maximums = {
        "sex": 1 / 2,  # even if you noise all of the cells, only 1 / 2 will actually be wrong
        "state": 50 / 51,  # likewise, but with many more categories (51)
    }
    config_values = [0.1, 0.4, 0.5, 0.6, 1]
    for column, maximum in column_maximums.items():
        caplog.clear()
        for config_value in config_values:
            get_configuration(
                {
                    DATASET_SCHEMAS.census.name: {
                        Keys.COLUMN_NOISE: {
                            column: {
                                NOISE_TYPES.choose_wrong_option.name: {
                                    Keys.CELL_PROBABILITY: config_value,
                                },
                            },
                        },
                    },
                },
            )
            if config_value <= maximum:
                assert not caplog.records
            else:
                assert (
                    "This maximum will be used instead of the configured value" in caplog.text
                )


def test_no_noise() -> None:
    # Tests that passing the sentinal no noise value results in a configuration
    # where all noise levels are 0.0
    no_noise_config = get_configuration("no_noise")

    dataset_schemas = {
        dataset_schema.name: dataset_schema for dataset_schema in DATASET_SCHEMAS
    }
    for dataset_name, dataset_schema in dataset_schemas.items():
        for row_noise_type in dataset_schema.row_noise_types:
            parameters = []
            if row_noise_type.probability is not None:
                parameters.append(row_noise_type.probability_key)
            if row_noise_type.additional_parameters is not None:
                parameters.extend(list(row_noise_type.additional_parameters.keys()))
            for parameter in parameters:
                assert (
                    no_noise_config.get_value(dataset_name, row_noise_type.name, parameter)
                    == 0.0
                )

        dataset_columns = [column for column in dataset_schema.columns if column.noise_types]
        for column in dataset_columns:
            for column_noise_type in column.noise_types:
                assert (
                    no_noise_config.get_cell_probability(
                        dataset_name, column_noise_type.name, column.name
                    )
                    == 0.0
                )


@pytest.mark.parametrize(
    "column, noise_type, noise_level",
    [
        ("age", "copy_from_household_member", 0.2),
        ("age", "copy_from_household_member", 0.95),
        ("first_name", "use_nickname", 0.05),
        ("first_name", "use_nickname", 0.85),
        ("date_of_birth", "copy_from_household_member", 0.15),
        ("date_of_birth", "copy_from_household_member", 0.90),
    ],
)
def test_validate_noise_level_proportions(
    caplog: LogCaptureFixture, column: str, noise_type: str, noise_level: float
) -> None:
    """
    Tests that a warning is thrown when a user provides configuration overrides that are higher
    than the calculated metadata proportions for that column noise type pairing.
    """
    census = DATASET_SCHEMAS.get_dataset_schema("decennial_census")
    state_column_name: str = census.state_column_name
    filters = [
        DataFilter(census.date_column_name, "==", 2020),
        DataFilter(state_column_name, "==", "WA"),
    ]
    # Making guardian duplication 0.0 so that we can test the other noise types only
    get_configuration(
        {
            DATASET_SCHEMAS.census.name: {
                Keys.COLUMN_NOISE: {
                    column: {
                        noise_type: {
                            Keys.CELL_PROBABILITY: noise_level,
                        },
                    },
                },
            },
        },
        census,
        filters,
    )
    if noise_level < 0.5:
        assert not caplog.records
    else:
        assert "Noising as many rows as possible" in caplog.text


@pytest.mark.parametrize(
    "value_1, value_2",
    [
        (0.0, 0.1),
        (0.2, 0.5),
        (0.5, 0.8),
    ],
)
def test_duplicate_with_guardian_configuration(value_1: float, value_2: float) -> None:
    """
    Tests config is set correctly for each group in guardian duplication.
    """

    config = get_config(
        {
            DATASET_SCHEMAS.census.name: {
                Keys.ROW_NOISE: {
                    NOISE_TYPES.duplicate_with_guardian.name: {
                        Keys.ROW_PROBABILITY_IN_HOUSEHOLDS_UNDER_18: value_1,
                        Keys.ROW_PROBABILITY_IN_COLLEGE_GROUP_QUARTERS_UNDER_24: value_2,
                    },
                },
            },
        },
    )

    row_noise_dict = config[DATASET_SCHEMAS.census.name][Keys.ROW_NOISE][
        NOISE_TYPES.duplicate_with_guardian.name
    ]
    assert row_noise_dict[Keys.ROW_PROBABILITY_IN_HOUSEHOLDS_UNDER_18] == value_1
    assert row_noise_dict[Keys.ROW_PROBABILITY_IN_COLLEGE_GROUP_QUARTERS_UNDER_24] == value_2


@pytest.mark.parametrize(
    "key",
    [
        (Keys.ROW_PROBABILITY),
        ("over_24_in_group_quarters"),
    ],
)
def test_bad_duplicate_with_guardian_config(key: str) -> None:
    # Tests error is thrown for keys that are not a valid configuration for duplicate with guardian
    with pytest.raises(ConfigurationError, match=f"Invalid parameter '{key}' provided"):
        get_configuration(
            {
                DATASET_SCHEMAS.census.name: {
                    Keys.ROW_NOISE: {
                        NOISE_TYPES.duplicate_with_guardian.name: {
                            key: 0.5,
                        },
                    },
                },
            },
        )


@pytest.mark.parametrize(
    "noise_type, column, parameter, expected_value",
    [
        ("do_not_respond", None, "row_probability", 0.0145),
        ("duplicate_with_guardian", None, "row_probability_in_households_under_18", 0.02),
        ("make_phonetic_errors", "first_name", "cell_probability", 0.01),
        ("make_phonetic_errors", "first_name", "token_probability", 0.1),
    ],
)
def test_working_general_noise_config_method(
    noise_type: str,
<<<<<<< HEAD
    column: Optional[str],
=======
    column: str | None,
>>>>>>> 32a522b2
    parameter: str,
    expected_value: float,
    noise_config: NoiseConfiguration,
) -> None:
    value = noise_config.get_value("decennial_census", noise_type, parameter, column)
    assert value == expected_value


@pytest.mark.parametrize(
    "dataset, noise_type, column, parameter, error_msg",
    [
        ("fake_dataset", "noise_type", None, "some_parameter", "fake_dataset was not found"),
        (
            "decennial_census",
            "fake_noise_type",
            None,
            "some_parameter",
            "noise type fake_noise_type was not found",
        ),
        (
            "decennial_census",
            "do_not_respond",
            "fake_column",
            "some_parameter",
            "cannot provide both",
        ),
        (
            "decennial_census",
            "leave_blank",
            None,
            "some_parameter",
            "must provide a column name",
        ),
        (
            "decennial_census",
            "leave_blank",
            "fake_column",
            "some_parameter",
            "fake_column was not found",
        ),
        (
            "decennial_census",
            "leave_blank",
            "first_name",
            "fake_parameter",
            "fake_parameter was not found",
        ),
    ],
)
def test_breaking_general_noise_config_method(
    dataset: str,
    noise_type: str,
<<<<<<< HEAD
    column: Optional[str],
=======
    column: str | None,
>>>>>>> 32a522b2
    parameter: str,
    error_msg: str,
    noise_config: NoiseConfiguration,
) -> None:
    with pytest.raises(ValueError, match=error_msg):
        noise_config.get_value(dataset, noise_type, parameter, column)


@pytest.mark.parametrize("noise_type, expected_value", [("do_not_respond", 0.0145)])
def test_get_row_probability(
    noise_type: str, expected_value: float, noise_config: NoiseConfiguration
) -> None:
    value = noise_config.get_row_probability("decennial_census", noise_type)
    assert value == expected_value


@pytest.mark.parametrize(
    "noise_type, column, expected_value",
    [("leave_blank", "first_name", 0.01), ("make_phonetic_errors", "first_name", 0.01)],
)
def test_get_cell_probability(
    noise_type: str, column: str, expected_value: float, noise_config: NoiseConfiguration
) -> None:
    value = noise_config.get_cell_probability("decennial_census", noise_type, column)
    assert value == expected_value


@pytest.mark.parametrize(
    "noise_type, column, expected_value", [("make_phonetic_errors", "first_name", 0.1)]
)
def test_get_token_probability(
    noise_type: str, column: str, expected_value: float, noise_config: NoiseConfiguration
) -> None:
    value = noise_config.get_token_probability("decennial_census", noise_type, column)
    assert value == expected_value<|MERGE_RESOLUTION|>--- conflicted
+++ resolved
@@ -66,11 +66,7 @@
     dataset_schema: DatasetSchema,
     noise_type: NoiseType,
     config: NoiseConfiguration,
-<<<<<<< HEAD
-    column: Optional[Column] = None,
-=======
     column: Column | None = None,
->>>>>>> 32a522b2
 ) -> None:
     # FIXME: Is there a way to allow for adding new keys when they
     #  don't exist in baseline? eg the for/if loops below depend on their
@@ -200,15 +196,9 @@
         Keys.POSSIBLE_AGE_DIFFERENCES,
         COLUMNS.age.name,
     )
-<<<<<<< HEAD
 
     assert default_probability == updated_probability
 
-=======
-
-    assert default_probability == updated_probability
-
->>>>>>> 32a522b2
     # check that 1 got replaced with 0.5 probability
     assert (
         updated_config.get_cell_probability(
@@ -720,11 +710,7 @@
 )
 def test_working_general_noise_config_method(
     noise_type: str,
-<<<<<<< HEAD
-    column: Optional[str],
-=======
     column: str | None,
->>>>>>> 32a522b2
     parameter: str,
     expected_value: float,
     noise_config: NoiseConfiguration,
@@ -777,11 +763,7 @@
 def test_breaking_general_noise_config_method(
     dataset: str,
     noise_type: str,
-<<<<<<< HEAD
-    column: Optional[str],
-=======
     column: str | None,
->>>>>>> 32a522b2
     parameter: str,
     error_msg: str,
     noise_config: NoiseConfiguration,
