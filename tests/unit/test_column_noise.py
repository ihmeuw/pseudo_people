--- conflicted
+++ resolved
@@ -807,7 +807,7 @@
         (NOISE_TYPES.leave_blank, "numbers", "decennial_census", "zipcode"),
         (NOISE_TYPES.choose_wrong_option, "state", "decennial_census", "state"),
         ("NOISE_TYPES.copy_from_within_household", "todo", "todo", "todo"),
-        ("NOISE_TYPES.swap_month_and_day", "todo", "todo", "todo"),
+        (NOISE_TYPES.swap_month_and_day, "event_date", "social_security", "event_date"),
         (NOISE_TYPES.write_wrong_zipcode_digits, "zipcode", "decennial_census", "zipcode"),
         (NOISE_TYPES.misreport_age, "age", "decennial_census", "age"),
         (
@@ -816,23 +816,13 @@
             "decennial_census",
             "street_number",
         ),
-<<<<<<< HEAD
-        (NOISE_TYPES.nickname, "first_name", "decennial_census", "first_name"),
-        (NOISE_TYPES.fake_name, "first_name", "decennial_census", "first_name"),
-        (NOISE_TYPES.fake_name, "last_name", "decennial_census", "last_name"),
-        ("NOISE_TYPES.phonetic", "todo", "todo", "todo"),
-        (NOISE_TYPES.ocr, "last_name", "decennial_census", "last_name"),
-        (NOISE_TYPES.typographic, "numbers", "decennial_census", "zipcode"),
-        (NOISE_TYPES.typographic, "characters", "decennial_census", "street_name"),
-=======
-        (NOISE_TYPES.use_nickname, "todo", "todo", "todo"),
+        (NOISE_TYPES.use_nickname, "first_name", "decennial_census", "first_name"),
         (NOISE_TYPES.use_fake_name, "first_name", "decennial_census", "first_name"),
         (NOISE_TYPES.use_fake_name, "last_name", "decennial_census", "last_name"),
         ("NOISE_TYPES.phonetic", "todo", "todo", "todo"),
-        ("NOISE_TYPES.ocr", "todo", "todo", "todo"),
+        (NOISE_TYPES.ocr, "first_name", "decennial_census", "first_name"),
         (NOISE_TYPES.make_typos, "numbers", "decennial_census", "zipcode"),
         (NOISE_TYPES.make_typos, "characters", "decennial_census", "street_name"),
->>>>>>> 12631563
     ],
 )
 def test_seeds_behave_as_expected(noise_type, data_col, dataset, dataset_col, dummy_dataset):
